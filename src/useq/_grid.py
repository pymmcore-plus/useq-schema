from __future__ import annotations

import contextlib
import math
from enum import Enum
from functools import partial
from typing import Any, Callable, Iterator, NamedTuple, Optional, Sequence, Tuple, Union

import numpy as np
from pydantic import validator

from useq._base_model import FrozenModel


class RelativeTo(Enum):
    center = "center"
    top_left = "top_left"


class OrderMode(Enum):
    """Different ways of ordering the grid positions."""

    row_wise = "row_wise"
    column_wise = "column_wise"
    row_wise_snake = "row_wise_snake"
    column_wise_snake = "column_wise_snake"
    spiral = "spiral"


def _spiral_indices(
    rows: int, columns: int, center_origin: bool = False
) -> Iterator[Tuple[int, int]]:
    """Return a spiral iterator over a 2D grid.

    Parameters
    ----------
    rows : int
        Number of rows.
    columns : int
        Number of columns.
    center_origin : bool
        If center_origin is True, all indices are centered around (0, 0), and some will
        be negative. Otherwise, the indices are centered around (rows//2, columns//2)

    Yields
    ------
    (x, y) : tuple[int, int]
        Indices of the next element in the spiral.
    """
    # direction: first down and then clockwise (assuming positive Y is down)

    x = y = 0
    if center_origin:  # see docstring
        xshift = yshift = 0
    else:
        xshift = (columns - 1) // 2
        yshift = (rows - 1) // 2
    dx = 0
    dy = -1
    for _ in range(max(columns, rows) ** 2):
        if (-columns / 2 < x <= columns / 2) and (-rows / 2 < y <= rows / 2):
            yield y + yshift, x + xshift
        if x == y or (x < 0 and x == -y) or (x > 0 and x == 1 - y):
            dx, dy = -dy, dx
        x, y = x + dx, y + dy


# function that iterates indices (row, col) in a grid where (0, 0) is the top left
def _rect_indices(
    rows: int, columns: int, snake: bool = False, row_wise: bool = True
) -> Iterator[Tuple[int, int]]:
    """Return a row or column-wise iterator over a 2D grid."""
    c, r = np.meshgrid(np.arange(columns), np.arange(rows))
    if snake:
        if row_wise:
            c[1::2, :] = c[1::2, :][:, ::-1]
        else:
            r[:, 1::2] = r[:, 1::2][::-1, :]
    return zip(r.ravel(), c.ravel()) if row_wise else zip(r.T.ravel(), c.T.ravel())


# used in iter_indices below, to determine the order in which indices are yielded
IndexGenerator = Callable[[int, int], Iterator[Tuple[int, int]]]
_INDEX_GENERATORS: dict[OrderMode, IndexGenerator] = {
    OrderMode.row_wise: partial(_rect_indices, snake=False, row_wise=True),
    OrderMode.column_wise: partial(_rect_indices, snake=False, row_wise=False),
    OrderMode.row_wise_snake: partial(_rect_indices, snake=True, row_wise=True),
    OrderMode.column_wise_snake: partial(_rect_indices, snake=True, row_wise=False),
    OrderMode.spiral: _spiral_indices,
}


class GridPosition(NamedTuple):
    x: float
    y: float
    row: int
    col: int
    is_relative: bool


class _GridPlan(FrozenModel):
    """Base class for all grid plans.

    Attributes
    ----------
    overlap : float | Tuple[float, float]
        Overlap between grid positions in percent. If a single value is provided, it is
        used for both x and y. If a tuple is provided, the first value is used
        for x and the second for y.
    mode : OrderMode
        Define the ways of ordering the grid positions. Options are
        row_wise, column_wise, row_wise_snake, column_wise_snake and spiral.
        By default, row_wise_snake.
    fov_width : Optional[float]
        Width of the field of view in microns.  If not provided, acquisition engines
        should use current width of the FOV based on the current objective and camera.
        Engines MAY override this even if provided.
    fov_height : Optional[float]
        Height of the field of view in microns. If not provided, acquisition engines
        should use current height of the FOV based on the current objective and camera.
        Engines MAY override this even if provided.
    """

    overlap: Tuple[float, float] = (0.0, 0.0)
    mode: OrderMode = OrderMode.row_wise_snake
    fov_width: Optional[float] = None
    fov_height: Optional[float] = None

    @validator("overlap", pre=True)
    def _validate_overlap(cls, v: Any) -> Tuple[float, float]:
        with contextlib.suppress(TypeError, ValueError):
            v = float(v)
        if isinstance(v, float):
            return (v,) * 2
        if isinstance(v, Sequence) and len(v) == 2:
            return float(v[0]), float(v[1])
        raise ValueError(  # pragma: no cover
            "overlap must be a float or a tuple of two floats"
        )

    @property
    def is_relative(self) -> bool:
        return False

    def _offset_x(self, dx: float) -> float:
        raise NotImplementedError

    def _offset_y(self, dy: float) -> float:
        raise NotImplementedError

    def _nrows(self, dy: float) -> int:
        """Return the number of rows, given a grid step size."""
        raise NotImplementedError

    def _ncolumns(self, dx: float) -> int:
        """Return the number of columns, given a grid step size."""
        raise NotImplementedError

    def num_positions(self) -> int:
        """Return the number of individual positions in the grid.

        Note: For GridFromEdges, this will depend on field of view size.  If no
        field of view size is provided, the number of positions will be 1.
        """
        if not self.is_relative and (self.fov_width is None or self.fov_height is None):
            raise ValueError(
                "Retrieving the number of positions in a GridFromEdges plan requires "
                "that the field of view size be set."
            )

        dx, dy = self._step_size(self.fov_width or 1, self.fov_height or 1)
        rows = self._nrows(dy)
        cols = self._ncolumns(dx)
        return rows * cols

    def iter_grid_positions(
        self,
        fov_width: float | None = None,
        fov_height: float | None = None,
        *,
        mode: OrderMode | None = None,
    ) -> Iterator[GridPosition]:
        """Iterate over all grid positions, given a field of view size."""
        _fov_width = fov_width or self.fov_width or 1.0
        _fov_height = fov_height or self.fov_height or 1.0
        mode = self.mode if mode is None else OrderMode(mode)

        dx, dy = self._step_size(_fov_width, _fov_height)
        rows = self._nrows(dy)
        cols = self._ncolumns(dx)

        x0 = self._offset_x(dx)
        y0 = self._offset_y(dy)
        for r, c in _INDEX_GENERATORS[mode](rows, cols):
            print(x0, y0)
            yield GridPosition(x0 + c * dx, y0 - r * dy, r, c, self.is_relative)

<<<<<<< HEAD
    def num_positions(self, fov_width: float, fov_height: float) -> int:
        """Return the number of grid positions, given a field of view size."""
        dx, dy = self._step_size(fov_width, fov_height)
        rows = self._nrows(dy)
        cols = self._ncolumns(dx)
        return rows * cols
=======
    def __iter__(self) -> Iterator[GridPosition]:  # type: ignore
        yield from self.iter_grid_positions()
>>>>>>> e5cabd71

    def _step_size(self, fov_width: float, fov_height: float) -> Tuple[float, float]:
        dx = fov_width - (fov_width * self.overlap[0]) / 100
        dy = fov_height - (fov_height * self.overlap[1]) / 100
        return dx, dy


class GridFromEdges(_GridPlan):
    """Yield absolute stage positions to cover a bounded area.

    The bounded area is defined by top, left, bottom and right edges in
    stage coordinates.

    Attributes
    ----------
    top : float
        Top stage position of the bounding area
    left : float
        Left stage position of the bounding area
    bottom : float
        Bottom stage position of the bounding area
    right : float
        Right stage position of the bounding area
    """

    top: float
    left: float
    bottom: float
    right: float

    def _nrows(self, dy: float) -> int:
        total_height = abs(self.top - self.bottom) + dy
        return math.ceil(total_height / dy)

    def _ncolumns(self, dx: float) -> int:
        total_width = abs(self.right - self.left) + dx
        return math.ceil(total_width / dx)

    def _offset_x(self, dx: float) -> float:
        return min(self.left, self.right)

    def _offset_y(self, dy: float) -> float:
        return max(self.top, self.bottom)


class GridRelative(_GridPlan):
    """Yield relative delta increments to build a grid acquisition.

    Attributes
    ----------
    rows: int
        Number of rows.
    columns: int
        Number of columns.
    relative_to : RelativeTo
        Point in the grid to which the coordinates are relative. If "center", the grid
        is centered around the origin. If "top_left", the grid is positioned such that
        the top left corner is at the origin.
    """

    rows: int
    columns: int
    relative_to: RelativeTo = RelativeTo.center

    @property
    def is_relative(self) -> bool:
        return True

    def _nrows(self, dy: float) -> int:
        return self.rows

    def _ncolumns(self, dx: float) -> int:
        return self.columns

    def _offset_x(self, dx: float) -> float:
        return (
            -((self.columns - 1) * dx) / 2
            if self.relative_to == RelativeTo.center
            else 0.0
        )

    def _offset_y(self, dy: float) -> float:
        return (
            ((self.rows - 1) * dy) / 2 if self.relative_to == RelativeTo.center else 0.0
        )


AnyGridPlan = Union[GridFromEdges, GridRelative]<|MERGE_RESOLUTION|>--- conflicted
+++ resolved
@@ -195,17 +195,8 @@
             print(x0, y0)
             yield GridPosition(x0 + c * dx, y0 - r * dy, r, c, self.is_relative)
 
-<<<<<<< HEAD
-    def num_positions(self, fov_width: float, fov_height: float) -> int:
-        """Return the number of grid positions, given a field of view size."""
-        dx, dy = self._step_size(fov_width, fov_height)
-        rows = self._nrows(dy)
-        cols = self._ncolumns(dx)
-        return rows * cols
-=======
     def __iter__(self) -> Iterator[GridPosition]:  # type: ignore
         yield from self.iter_grid_positions()
->>>>>>> e5cabd71
 
     def _step_size(self, fov_width: float, fov_height: float) -> Tuple[float, float]:
         dx = fov_width - (fov_width * self.overlap[0]) / 100
