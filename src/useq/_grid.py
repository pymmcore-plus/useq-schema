from __future__ import annotations

import contextlib
import math
import warnings
from collections.abc import Iterable, Iterator, Sequence
from enum import Enum
from typing import (
    TYPE_CHECKING,
    Annotated,
    Any,
    Callable,
    Optional,
    Union,
)

import numpy as np
from annotated_types import Ge, Gt
from pydantic import Field, field_validator, model_validator
from typing_extensions import Self, TypeAlias

from useq._point_visiting import OrderMode, TraversalOrder
from useq._position import (
    AbsolutePosition,
    PositionT,
    RelativePosition,
    _MultiPointPlan,
)

try:
    from shapely.geometry import Polygon, box
    from shapely.prepared import prep

    shapely_installed = True
except ImportError:
    raise ImportError(
        "plan_polygon_tiling requires shapely. "
        "Please install it with 'pip install shapely'."
    ) from None

if TYPE_CHECKING:
    PointGenerator: TypeAlias = Callable[
        [np.random.RandomState, int, float, float], Iterable[tuple[float, float]]
    ]

MIN_RANDOM_POINTS = 10000


class RelativeTo(Enum):
    """Where the coordinates of the grid are relative to.

    Attributes
    ----------
    center : Literal['center']
        Grid is centered around the origin.
    top_left : Literal['top_left']
        Grid is positioned such that the top left corner is at the origin.
    """

    center = "center"
    top_left = "top_left"


# used in iter_indices below, to determine the order in which indices are yielded
class _GridPlan(_MultiPointPlan[PositionT]):
    """Base class for all grid plans.

    Attributes
    ----------
    overlap : float | Tuple[float, float]
        Overlap between grid positions in percent. If a single value is provided, it is
        used for both x and y. If a tuple is provided, the first value is used
        for x and the second for y.
    mode : OrderMode
        Define the ways of ordering the grid positions. Options are
        row_wise, column_wise, row_wise_snake, column_wise_snake and spiral.
        By default, row_wise_snake.
    fov_width : Optional[float]
        Width of the field of view in microns.  If not provided, acquisition engines
        should use current width of the FOV based on the current objective and camera.
        Engines MAY override this even if provided.
    fov_height : Optional[float]
        Height of the field of view in microns. If not provided, acquisition engines
        should use current height of the FOV based on the current objective and camera.
        Engines MAY override this even if provided.
    """

    overlap: tuple[float, float] = Field(default=(0.0, 0.0), frozen=True)
    mode: OrderMode = Field(default=OrderMode.row_wise_snake, frozen=True)

    @field_validator("overlap", mode="before")
    def _validate_overlap(cls, v: Any) -> tuple[float, float]:
        with contextlib.suppress(TypeError, ValueError):
            v = float(v)
        if isinstance(v, float):
            return (v, v)
        if isinstance(v, Sequence) and len(v) == 2:
            return float(v[0]), float(v[1])
        raise ValueError(  # pragma: no cover
            "overlap must be a float or a tuple of two floats"
        )

    def _offset_x(self, dx: float) -> float:
        raise NotImplementedError

    def _offset_y(self, dy: float) -> float:
        raise NotImplementedError

    def _nrows(self, dy: float) -> int:
        """Return the number of rows, given a grid step size."""
        raise NotImplementedError

    def _ncolumns(self, dx: float) -> int:
        """Return the number of columns, given a grid step size."""
        raise NotImplementedError

    def num_positions(self) -> int:
        """Return the number of individual positions in the grid.

        Note: For GridFromEdges and GridWidthHeight, this will depend on field of view
        size. If no field of view size is provided, the number of positions will be 1.
        """
        if isinstance(self, (GridFromEdges, GridWidthHeight, GridFromPolygon)) and (
            # type ignore is because mypy thinks self is Never here...
            self.fov_width is None or self.fov_height is None  # type: ignore [attr-defined]
        ):
            raise ValueError(
                "Retrieving the number of positions in a GridFromEdges or "
                "GridWidthHeight plan requires the field of view size to be set."
            )

        dx, dy = self._step_size(self.fov_width or 1, self.fov_height or 1)
        rows = self._nrows(dy)
        cols = self._ncolumns(dx)
        return rows * cols

    def iter_grid_positions(
        self,
        fov_width: float | None = None,
        fov_height: float | None = None,
        *,
        order: OrderMode | None = None,
    ) -> Iterator[PositionT]:
        """Iterate over all grid positions, given a field of view size."""
        _fov_width = fov_width or self.fov_width or 1.0
        _fov_height = fov_height or self.fov_height or 1.0
        order = self.mode if order is None else OrderMode(order)

        dx, dy = self._step_size(_fov_width, _fov_height)
        rows = self._nrows(dy)
        cols = self._ncolumns(dx)
        x0 = self._offset_x(dx)
        y0 = self._offset_y(dy)

        pos_cls = RelativePosition if self.is_relative else AbsolutePosition
        for idx, (r, c) in enumerate(order.generate_indices(rows, cols)):
            yield pos_cls(  # type: ignore [misc]
                x=x0 + c * dx,
                y=y0 - r * dy,
                row=r,
                col=c,
                name=f"{str(idx).zfill(4)}",
            )

    def __iter__(self) -> Iterator[PositionT]:  # type: ignore [override]
        yield from self.iter_grid_positions()

    def _step_size(self, fov_width: float, fov_height: float) -> tuple[float, float]:
        dx = fov_width - (fov_width * self.overlap[0]) / 100
        dy = fov_height - (fov_height * self.overlap[1]) / 100
        return dx, dy


class GridFromEdges(_GridPlan[AbsolutePosition]):
    """Yield absolute stage positions to cover a bounded area.

    The bounded area is defined by top, left, bottom and right edges in
    stage coordinates.  The bounds define the *outer* edges of the images, including
    the field of view and overlap.

    Attributes
    ----------
    top : float
        Top stage position of the bounding area
    left : float
        Left stage position of the bounding area
    bottom : float
        Bottom stage position of the bounding area
    right : float
        Right stage position of the bounding area
    overlap : float | Tuple[float, float]
        Overlap between grid positions in percent. If a single value is provided, it is
        used for both x and y. If a tuple is provided, the first value is used
        for x and the second for y.
    mode : OrderMode
        Define the ways of ordering the grid positions. Options are
        row_wise, column_wise, row_wise_snake, column_wise_snake and spiral.
        By default, row_wise_snake.
    fov_width : Optional[float]
        Width of the field of view in microns.  If not provided, acquisition engines
        should use current width of the FOV based on the current objective and camera.
        Engines MAY override this even if provided.
    fov_height : Optional[float]
        Height of the field of view in microns. If not provided, acquisition engines
        should use current height of the FOV based on the current objective and camera.
        Engines MAY override this even if provided.
    """

    # everything but fov_width and fov_height is immutable
    top: float = Field(..., frozen=True)
    left: float = Field(..., frozen=True)
    bottom: float = Field(..., frozen=True)
    right: float = Field(..., frozen=True)

    @property
    def is_relative(self) -> bool:
        return False

    def _nrows(self, dy: float) -> int:
        if self.fov_height is None:
            total_height = abs(self.top - self.bottom) + dy
            return math.ceil(total_height / dy)

        span = abs(self.top - self.bottom)
        # if the span is smaller than one FOV, just one row
        if span <= self.fov_height:
            return 1
        # otherwise: one FOV plus (nrows-1)⋅dy must cover span
        return math.ceil((span - self.fov_height) / dy) + 1

    def _ncolumns(self, dx: float) -> int:
        if self.fov_width is None:
            total_width = abs(self.right - self.left) + dx
            return math.ceil(total_width / dx)

        span = abs(self.right - self.left)
        if span <= self.fov_width:
            return 1
        return math.ceil((span - self.fov_width) / dx) + 1

    def _offset_x(self, dx: float) -> float:
        # start the _centre_ half a FOV in from the left edge
        return min(self.left, self.right) + (self.fov_width or 0) / 2

    def _offset_y(self, dy: float) -> float:
        # start the _centre_ half a FOV down from the top edge
        return max(self.top, self.bottom) - (self.fov_height or 0) / 2

    def plot(self, *, show: bool = True) -> Axes:
        """Plot the positions in the plan."""
        from useq._plot import plot_points

        if self.fov_width is not None and self.fov_height is not None:
            rect = (self.fov_width, self.fov_height)
        else:
            rect = None

        return plot_points(
            self,
            rect_size=rect,
            bounding_box=(self.left, self.top, self.right, self.bottom),
            show=show,
        )


class GridRowsColumns(_GridPlan[RelativePosition]):
    """Grid plan based on number of rows and columns.

    Attributes
    ----------
    rows: int
        Number of rows.
    columns: int
        Number of columns.
    relative_to : RelativeTo
        Point in the grid to which the coordinates are relative. If "center", the grid
        is centered around the origin. If "top_left", the grid is positioned such that
        the top left corner is at the origin.
    overlap : float | Tuple[float, float]
        Overlap between grid positions in percent. If a single value is provided, it is
        used for both x and y. If a tuple is provided, the first value is used
        for x and the second for y.
    mode : OrderMode
        Define the ways of ordering the grid positions. Options are
        row_wise, column_wise, row_wise_snake, column_wise_snake and spiral.
        By default, row_wise_snake.
    fov_width : Optional[float]
        Width of the field of view in microns.  If not provided, acquisition engines
        should use current width of the FOV based on the current objective and camera.
        Engines MAY override this even if provided.
    fov_height : Optional[float]
        Height of the field of view in microns. If not provided, acquisition engines
        should use current height of the FOV based on the current objective and camera.
        Engines MAY override this even if provided.
    """

    # everything but fov_width and fov_height is immutable
    rows: int = Field(..., frozen=True, ge=1)
    columns: int = Field(..., frozen=True, ge=1)
    relative_to: RelativeTo = Field(default=RelativeTo.center, frozen=True)

    def _nrows(self, dy: float) -> int:
        return self.rows

    def _ncolumns(self, dx: float) -> int:
        return self.columns

    def _offset_x(self, dx: float) -> float:
        return (
            -((self.columns - 1) * dx) / 2
            if self.relative_to == RelativeTo.center
            else 0.0
        )

    def _offset_y(self, dy: float) -> float:
        return (
            ((self.rows - 1) * dy) / 2 if self.relative_to == RelativeTo.center else 0.0
        )


GridRelative = GridRowsColumns


class GridWidthHeight(_GridPlan[RelativePosition]):
    """Grid plan based on total width and height.

    Attributes
    ----------
    width: float
        Minimum total width of the grid, in microns. (may be larger based on fov_width)
    height: float
        Minimum total height of the grid, in microns. (may be larger based on
        fov_height)
    relative_to : RelativeTo
        Point in the grid to which the coordinates are relative. If "center", the grid
        is centered around the origin. If "top_left", the grid is positioned such that
        the top left corner is at the origin.
    overlap : float | Tuple[float, float]
        Overlap between grid positions in percent. If a single value is provided, it is
        used for both x and y. If a tuple is provided, the first value is used
        for x and the second for y.
    mode : OrderMode
        Define the ways of ordering the grid positions. Options are
        row_wise, column_wise, row_wise_snake, column_wise_snake and spiral.
        By default, row_wise_snake.
    fov_width : Optional[float]
        Width of the field of view in microns.  If not provided, acquisition engines
        should use current width of the FOV based on the current objective and camera.
        Engines MAY override this even if provided.
    fov_height : Optional[float]
        Height of the field of view in microns. If not provided, acquisition engines
        should use current height of the FOV based on the current objective and camera.
        Engines MAY override this even if provided.
    """

    width: float = Field(..., frozen=True, gt=0)
    height: float = Field(..., frozen=True, gt=0)
    relative_to: RelativeTo = Field(default=RelativeTo.center, frozen=True)

    def _nrows(self, dy: float) -> int:
        return math.ceil(self.height / dy)

    def _ncolumns(self, dx: float) -> int:
        return math.ceil(self.width / dx)

    def _offset_x(self, dx: float) -> float:
        return (
            -((self._ncolumns(dx) - 1) * dx) / 2
            if self.relative_to == RelativeTo.center
            else 0.0
        )

    def _offset_y(self, dy: float) -> float:
        return (
            ((self._nrows(dy) - 1) * dy) / 2
            if self.relative_to == RelativeTo.center
            else 0.0
        )


class GridFromPolygon(_GridPlan[AbsolutePosition]):
    """Yield absolute stage positions to cover a polygon.

    Ordered list of tiles is created by intersecting the
    polygon's-bounding-box-grid with the polygon.
    Additionally the convex hull, and/or a offsetted polygon can be
    created to improve tile coverage of the polygon.

    Attributes
    ----------
    polygon : list[tuple[float,float]]
        list of minimum 3 vertices of a polygon in XY.
        '[[x,y],[x,y],[x,y].....]
    convex hull : Optional[boolean]
        True to create a convex hull from the polygon
    offset : Optional[float]
        Offsets(dilates) polygon prior to polygon-tile-intersection to
        improve coverage of tiles.
    overlap : float | tuple[float, float]
        Overlap between grid positions in percent. If a single value is provided, it is
        used for both x and y. If a tuple is provided, the first value is used
        for x and the second for y.
    mode : OrderMode
        Define the ways of ordering the grid positions. Options are
        row_wise, column_wise, row_wise_snake, column_wise_snake and spiral.
        By default, row_wise_snake.
    fov_width : Optional[float]
        Width of the field of view in microns.  If not provided, acquisition engines
        should use current width of the FOV based on the current objective and camera.
        Engines MAY override this even if provided.
    fov_height : Optional[float]
        Height of the field of view in microns. If not provided, acquisition engines
        should use current height of the FOV based on the current objective and camera.
        Engines MAY override this even if provided.
    #TODO Add def _two_opt_order from _point_visiting as an order_mode option
    #TODO improve reliability: 
        Adjusting the bounds seems to give slightly more satisfying tile coverage of the polygon.
            But I feel like this should be solved in a more elegant way.. or copy pasting the grid logic from
            GridFromEdges, may not be nrowws/columns and offsetsx/y should not be used here.
        Offset has an edge case where it leaves a single tile empty within the polygon, 
            maybe another buffer style is better
    #TODO check how to hide plot_poly from pydantic
    """

    polygon: Annotated[
        list[tuple[float, float]],
        Field(
            ...,
            min_length=3,
            description="List of points that define the polygon, "
            "must be at least 3 vertices",
            frozen=True,
        ),
    ]
    convex_hull: Annotated[
        Optional[bool],
        Field(
            False,
            description="If True, the convex hull of the polygon will be used.",
        ),
    ]
    offset: Annotated[
        Optional[float],
        Field(
            None,
            frozen=True,
            description="Offsets the polygon in all directions to improve tile coverage.",
        ),
    ]
    prepared_poly: Annotated[Optional[object], Field(None, init=False)] = None
    top_bound: Annotated[Optional[float], Field(None, init=False)] = None
    left_bound: Annotated[Optional[float], Field(None, init=False)] = None
    bottom_bound: Annotated[Optional[float], Field(None, init=False)] = None
    right_bound: Annotated[Optional[float], Field(None, init=False)] = None
    plot_poly: Annotated[Optional[object], Field(None, init=False)] = None #for plotting purposes only, pydantic private

    def model_post_init(self, __context) -> None:
        poly = Polygon(self.polygon)
        if not poly.is_valid:
            raise ValueError("Invalid or self-intersecting polygon.")
        
        if self.offset is not None:
            poly = self._offset_polygon(Polygon(self.polygon), self.offset)
        self.plot_poly = poly #for plotting purposes only
        ##"Convex hull is not implemented yet.")
        #if self.convex_hull:
        #     poly = poly.convex_hull()
        self.prepared_poly = prep(poly)
        self.left_bound, self.bottom_bound, self.right_bound, self.top_bound = (
            poly.bounds
        )
        # self.top_bound += self.fov_height / 2
        # self.left_bound -= self.fov_width / 2
        # self.bottom_bound -= self.fov_height / 2
        ## self.right_bound +=  self.fov_width /2
    
    def _offset_polygon(self, vertices, offset) -> list:
<<<<<<< HEAD
        """Buffer the polygon with a given distance, bound should be recomputed after """
=======
        """Buffer the polygon with a given distance,."""
>>>>>>> 0e4a6e3e
        geom = vertices
        vertices = geom.buffer(distance=offset, cap_style="round", join_style="round")
        return vertices

    def _intersect_raster_with_polygon(self) -> Iterator[PositionT]:
<<<<<<< HEAD
        """Loops through bounding box grid positions and yields the position 
        if the tile intersects the polygon."""
=======
        """Loops through bounding box grid positions and yields the position
        if the tile intersects the polygon.
        """
        # if self.convex_hull:
        #     print("Convex hull is not implemented yet.")
        #     self.prepared_poly = Polygon(self.polygon).convex_hull
        #     self.prepared_poly = prep(self.prepared_poly)
        if self.offset is not None:
            self.prepared_poly = self._offset_polygon(
                Polygon(self.polygon), self.offset
            )
            self.prepared_poly = prep(self.prepared_poly)
>>>>>>> 0e4a6e3e
        grid_from_bounding_box = self.iter_grid_positions()
        for position in list(grid_from_bounding_box):
            tile = box(
                position.x - self.fov_width / 2,
                position.y - self.fov_height / 2,
                position.x + self.fov_width / 2,
                position.y + self.fov_height / 2,
            )
            if self.prepared_poly.intersects(tile):
                yield position

    @property
    def is_relative(self) -> bool:
        return False

    def _nrows(self, dy: float) -> int:
        if self.fov_height is None:
            total_height = abs(self.top_bound - self.bottom_bound) + dy
            return math.ceil(total_height / dy)

        span = abs(self.top_bound - self.bottom_bound)
        # if the span is smaller than one FOV, just one row
        if span <= self.fov_height:
            return 1
        # otherwise: one FOV plus (nrows-1)⋅dy must cover span
        return math.ceil((span - self.fov_height) / dy) + 1

    def _ncolumns(self, dx: float) -> int:
        if self.fov_width is None:
            total_width = abs(self.right_bound - self.left_bound) + dx
            return math.ceil(total_width / dx)

        span = abs(self.right_bound - self.left_bound)
        if span <= self.fov_width:
            return 1
        return math.ceil((span - self.fov_width) / dx) + 1

    def _offset_x(self, dx: float) -> float:
        return min(self.left_bound, self.right_bound) + (self.fov_width or 0) / 2

    def _offset_y(self, dy: float) -> float:
        return max(self.top_bound, self.bottom_bound) - (self.fov_height or 0) / 2

    def plot(self, *, show: bool = True) -> Axes:
        """Plot the positions in the plan."""
        from useq._plot import plot_points

        if self.fov_width is not None and self.fov_height is not None:
            rect = (self.fov_width, self.fov_height)
        else:
            rect = None

        return plot_points(
            self,
            rect_size=rect,
            polygon=self.plot_poly.exterior.coords, #Linea
            bounding_box=(
                self.left_bound,
                self.top_bound,
                self.right_bound,
                self.bottom_bound,
            ),
            show=show,
        )

    def num_positions(self) -> int:
        """Return the number of positions within the polygon."""
        if self.fov_width is None or self.fov_height is None:
            raise ValueError("fov_width and fov_height must be set")
        return sum(1 for _ in self._intersect_raster_with_polygon())

    def __iter__(self) -> Iterator[PositionT]:
        yield from self._intersect_raster_with_polygon()


# ------------------------ RANDOM ------------------------


class Shape(Enum):
    """Shape of the bounding box for random points.

    Attributes
    ----------
    ELLIPSE : Literal['ellipse']
        The bounding box is an ellipse.
    RECTANGLE : Literal['rectangle']
        The bounding box is a rectangle.
    """

    ELLIPSE = "ellipse"
    RECTANGLE = "rectangle"


class RandomPoints(_MultiPointPlan[RelativePosition]):
    """Yield random points in a specified geometric shape.

    Attributes
    ----------
    num_points : int
        Number of points to generate.
    max_width : float
        Maximum width of the bounding box in microns.
    max_height : float
        Maximum height of the bounding box in microns.
    shape : Shape
        Shape of the bounding box. Current options are "ellipse" and "rectangle".
    random_seed : Optional[int]
        Random numpy seed that should be used to generate the points. If None, a random
        seed will be used.
    allow_overlap : bool
        By defaut, True. If False and `fov_width` and `fov_height` are specified, points
        will not overlap and will be at least `fov_width` and `fov_height apart.
    order : TraversalOrder
        Order in which the points will be visited. If None, order is simply the order
        in which the points are generated (random).  Use 'nearest_neighbor' or
        'two_opt' to order the points in a more structured way.
    start_at : int | RelativePosition
        Position or index of the point to start at. This is only used if `order` is
        'nearest_neighbor' or 'two_opt'.  If a position is provided, it will *always*
        be included in the list of points. If an index is provided, it must be less than
        the number of points, and corresponds to the index of the (randomly generated)
        points; this likely only makes sense when `random_seed` is provided.
    """

    num_points: Annotated[int, Gt(0)]
    max_width: Annotated[float, Gt(0)] = 1
    max_height: Annotated[float, Gt(0)] = 1
    shape: Shape = Shape.ELLIPSE
    random_seed: Optional[int] = None
    allow_overlap: bool = True
    order: Optional[TraversalOrder] = TraversalOrder.TWO_OPT
    start_at: Union[RelativePosition, Annotated[int, Ge(0)]] = 0

    @model_validator(mode="after")
    def _validate_startat(self) -> Self:
        if isinstance(self.start_at, int) and self.start_at > (self.num_points - 1):
            warnings.warn(
                "start_at is greater than the number of points. "
                "Setting start_at to last point.",
                stacklevel=2,
            )
            self.start_at = self.num_points - 1
        return self

    def __iter__(self) -> Iterator[RelativePosition]:  # type: ignore [override]
        seed = np.random.RandomState(self.random_seed)
        func = _POINTS_GENERATORS[self.shape]

        points: list[tuple[float, float]] = []
        needed_points = self.num_points
        start_at = self.start_at
        if isinstance(start_at, RelativePosition):
            points = [(start_at.x, start_at.y)]
            needed_points -= 1
            start_at = 0

        # in the easy case, just generate the requested number of points
        if self.allow_overlap or self.fov_width is None or self.fov_height is None:
            _points = func(seed, needed_points, self.max_width, self.max_height)
            points.extend(_points)

        else:
            # if we need to avoid overlap, generate points, check if they are valid, and
            # repeat until we have enough
            per_iter = needed_points
            tries = 0
            while tries < MIN_RANDOM_POINTS and len(points) < self.num_points:
                candidates = func(seed, per_iter, self.max_width, self.max_height)
                tries += per_iter
                for p in candidates:
                    if _is_a_valid_point(points, *p, self.fov_width, self.fov_height):
                        points.append(p)
                        if len(points) >= self.num_points:
                            break

            if len(points) < self.num_points:
                warnings.warn(
                    f"Unable to generate {self.num_points} non-overlapping points. "
                    f"Only {len(points)} points were found.",
                    stacklevel=2,
                )

        if self.order is not None:
            points = self.order(points, start_at=start_at)  # type: ignore [assignment]

        for idx, (x, y) in enumerate(points):
            yield RelativePosition(x=x, y=y, name=f"{str(idx).zfill(4)}")

    def num_positions(self) -> int:
        return self.num_points


def _is_a_valid_point(
    points: list[tuple[float, float]],
    x: float,
    y: float,
    min_dist_x: float,
    min_dist_y: float,
) -> bool:
    """Return True if the the point is at least min_dist away from all the others.

    note: using Manhattan distance.
    """
    return not any(
        abs(x - point_x) < min_dist_x and abs(y - point_y) < min_dist_y
        for point_x, point_y in points
    )


def _random_points_in_ellipse(
    seed: np.random.RandomState, n_points: int, max_width: float, max_height: float
) -> np.ndarray:
    """Generate a random point around a circle with center (0, 0).

    The point is within +/- radius_x and +/- radius_y at a random angle.
    """
    points = seed.uniform(0, 1, size=(n_points, 3))
    xy = points[:, :2]
    angle = points[:, 2] * 2 * np.pi
    xy[:, 0] *= (max_width / 2) * np.cos(angle)
    xy[:, 1] *= (max_height / 2) * np.sin(angle)
    return xy


def _random_points_in_rectangle(
    seed: np.random.RandomState, n_points: int, max_width: float, max_height: float
) -> np.ndarray:
    """Generate a random point around a rectangle with center (0, 0).

    The point is within the bounding box (-width/2, -height/2, width, height).
    """
    xy = seed.uniform(0, 1, size=(n_points, 2))
    xy[:, 0] = (xy[:, 0] * max_width) - (max_width / 2)
    xy[:, 1] = (xy[:, 1] * max_height) - (max_height / 2)
    return xy


_POINTS_GENERATORS: dict[Shape, PointGenerator] = {
    Shape.ELLIPSE: _random_points_in_ellipse,
    Shape.RECTANGLE: _random_points_in_rectangle,
}


# all of these support __iter__() -> Iterator[PositionBase] and num_positions() -> int
RelativeMultiPointPlan = Union[
    GridRowsColumns, GridWidthHeight, RandomPoints, RelativePosition
]
AbsoluteMultiPointPlan = Union[GridFromEdges, GridFromPolygon]
MultiPointPlan = Union[AbsoluteMultiPointPlan, RelativeMultiPointPlan]<|MERGE_RESOLUTION|>--- conflicted
+++ resolved
@@ -475,33 +475,14 @@
         ## self.right_bound +=  self.fov_width /2
     
     def _offset_polygon(self, vertices, offset) -> list:
-<<<<<<< HEAD
-        """Buffer the polygon with a given distance, bound should be recomputed after """
-=======
-        """Buffer the polygon with a given distance,."""
->>>>>>> 0e4a6e3e
+        """Buffer the polygon with a given distance, bound should be recomputed after."""
         geom = vertices
         vertices = geom.buffer(distance=offset, cap_style="round", join_style="round")
         return vertices
 
     def _intersect_raster_with_polygon(self) -> Iterator[PositionT]:
-<<<<<<< HEAD
         """Loops through bounding box grid positions and yields the position 
         if the tile intersects the polygon."""
-=======
-        """Loops through bounding box grid positions and yields the position
-        if the tile intersects the polygon.
-        """
-        # if self.convex_hull:
-        #     print("Convex hull is not implemented yet.")
-        #     self.prepared_poly = Polygon(self.polygon).convex_hull
-        #     self.prepared_poly = prep(self.prepared_poly)
-        if self.offset is not None:
-            self.prepared_poly = self._offset_polygon(
-                Polygon(self.polygon), self.offset
-            )
-            self.prepared_poly = prep(self.prepared_poly)
->>>>>>> 0e4a6e3e
         grid_from_bounding_box = self.iter_grid_positions()
         for position in list(grid_from_bounding_box):
             tile = box(
