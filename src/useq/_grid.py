from __future__ import annotations

import contextlib
import math
import warnings
from collections.abc import Iterable, Iterator, Sequence
from enum import Enum
from typing import (
    TYPE_CHECKING,
    Annotated,
    Any,
    Callable,
    Optional,
    Union,
)

import numpy as np
from annotated_types import Ge, Gt
from pydantic import Field, field_validator, model_validator
from typing_extensions import Self, TypeAlias

from useq._point_visiting import OrderMode, TraversalOrder
from useq._position import (
    AbsolutePosition,
    PositionT,
    RelativePosition,
    _MultiPointPlan,
)

if TYPE_CHECKING:
<<<<<<< HEAD
    from typing_extensions import Self, TypeAlias
=======
    from matplotlib.axes import Axes
>>>>>>> 7f7baa45

    PointGenerator: TypeAlias = Callable[
        [np.random.RandomState, int, float, float], Iterable[tuple[float, float]]
    ]

MIN_RANDOM_POINTS = 10000


class RelativeTo(Enum):
    """Where the coordinates of the grid are relative to.

    Attributes
    ----------
    center : Literal['center']
        Grid is centered around the origin.
    top_left : Literal['top_left']
        Grid is positioned such that the top left corner is at the origin.
    """

    center = "center"
    top_left = "top_left"


# used in iter_indices below, to determine the order in which indices are yielded
class _GridPlan(_MultiPointPlan[PositionT]):
    """Base class for all grid plans.

    Attributes
    ----------
    overlap : float | Tuple[float, float]
        Overlap between grid positions in percent. If a single value is provided, it is
        used for both x and y. If a tuple is provided, the first value is used
        for x and the second for y.
    mode : OrderMode
        Define the ways of ordering the grid positions. Options are
        row_wise, column_wise, row_wise_snake, column_wise_snake and spiral.
        By default, row_wise_snake.
    fov_width : Optional[float]
        Width of the field of view in microns.  If not provided, acquisition engines
        should use current width of the FOV based on the current objective and camera.
        Engines MAY override this even if provided.
    fov_height : Optional[float]
        Height of the field of view in microns. If not provided, acquisition engines
        should use current height of the FOV based on the current objective and camera.
        Engines MAY override this even if provided.
    """

    @property
    def axis_key(self) -> str:
        """A string id representing the axis. Prefer lowercase."""
        return "g"

    overlap: tuple[float, float] = Field((0.0, 0.0), frozen=True)
    mode: OrderMode = Field(OrderMode.row_wise_snake, frozen=True)

    @field_validator("overlap", mode="before")
    def _validate_overlap(cls, v: Any) -> tuple[float, float]:
        with contextlib.suppress(TypeError, ValueError):
            v = float(v)
        if isinstance(v, float):
            return (v,) * 2
        if isinstance(v, Sequence) and len(v) == 2:
            return float(v[0]), float(v[1])
        raise ValueError(  # pragma: no cover
            "overlap must be a float or a tuple of two floats"
        )

    def _offset_x(self, dx: float) -> float:
        raise NotImplementedError

    def _offset_y(self, dy: float) -> float:
        raise NotImplementedError

    def _nrows(self, dy: float) -> int:
        """Return the number of rows, given a grid step size."""
        raise NotImplementedError

    def _ncolumns(self, dx: float) -> int:
        """Return the number of columns, given a grid step size."""
        raise NotImplementedError

    def num_positions(self) -> int:
        """Return the number of individual positions in the grid.

        Note: For GridFromEdges and GridWidthHeight, this will depend on field of view
        size. If no field of view size is provided, the number of positions will be 1.
        """
        if isinstance(self, (GridFromEdges, GridWidthHeight)) and (
            # type ignore is because mypy thinks self is Never here...
            self.fov_width is None or self.fov_height is None  # type: ignore [attr-defined]
        ):
            raise ValueError(
                "Retrieving the number of positions in a GridFromEdges or "
                "GridWidthHeight plan requires the field of view size to be set."
            )

        dx, dy = self._step_size(self.fov_width or 1, self.fov_height or 1)
        rows = self._nrows(dy)
        cols = self._ncolumns(dx)
        return rows * cols

    def iter_grid_positions(
        self,
        fov_width: float | None = None,
        fov_height: float | None = None,
        *,
        order: OrderMode | None = None,
    ) -> Iterator[PositionT]:
        """Iterate over all grid positions, given a field of view size."""
        _fov_width = fov_width or self.fov_width or 1.0
        _fov_height = fov_height or self.fov_height or 1.0
        order = self.mode if order is None else OrderMode(order)

        dx, dy = self._step_size(_fov_width, _fov_height)
        rows = self._nrows(dy)
        cols = self._ncolumns(dx)
        x0 = self._offset_x(dx)
        y0 = self._offset_y(dy)

        pos_cls = RelativePosition if self.is_relative else AbsolutePosition
        for idx, (r, c) in enumerate(order.generate_indices(rows, cols)):
            yield pos_cls(  # type: ignore [misc]
                x=x0 + c * dx,
                y=y0 - r * dy,
                row=r,
                col=c,
                name=f"{str(idx).zfill(4)}",
            )

    def __iter__(self) -> Iterator[PositionT]:  # type: ignore [override]
        yield from self.iter_grid_positions()

    def _step_size(self, fov_width: float, fov_height: float) -> tuple[float, float]:
        dx = fov_width - (fov_width * self.overlap[0]) / 100
        dy = fov_height - (fov_height * self.overlap[1]) / 100
        return dx, dy


class GridFromEdges(_GridPlan[AbsolutePosition]):
    """Yield absolute stage positions to cover a bounded area.

    The bounded area is defined by top, left, bottom and right edges in
    stage coordinates.  The bounds define the *outer* edges of the images, including
    the field of view and overlap.

    Attributes
    ----------
    top : float
        Top stage position of the bounding area
    left : float
        Left stage position of the bounding area
    bottom : float
        Bottom stage position of the bounding area
    right : float
        Right stage position of the bounding area
    overlap : float | Tuple[float, float]
        Overlap between grid positions in percent. If a single value is provided, it is
        used for both x and y. If a tuple is provided, the first value is used
        for x and the second for y.
    mode : OrderMode
        Define the ways of ordering the grid positions. Options are
        row_wise, column_wise, row_wise_snake, column_wise_snake and spiral.
        By default, row_wise_snake.
    fov_width : Optional[float]
        Width of the field of view in microns.  If not provided, acquisition engines
        should use current width of the FOV based on the current objective and camera.
        Engines MAY override this even if provided.
    fov_height : Optional[float]
        Height of the field of view in microns. If not provided, acquisition engines
        should use current height of the FOV based on the current objective and camera.
        Engines MAY override this even if provided.
    """

    # everything but fov_width and fov_height is immutable
    top: float = Field(..., frozen=True)
    left: float = Field(..., frozen=True)
    bottom: float = Field(..., frozen=True)
    right: float = Field(..., frozen=True)

    @property
    def is_relative(self) -> bool:
        return False

    def _nrows(self, dy: float) -> int:
        if self.fov_height is None:
            total_height = abs(self.top - self.bottom) + dy
            return math.ceil(total_height / dy)

        span = abs(self.top - self.bottom)
        # if the span is smaller than one FOV, just one row
        if span <= self.fov_height:
            return 1
        # otherwise: one FOV plus (nrows-1)⋅dy must cover span
        return math.ceil((span - self.fov_height) / dy) + 1

    def _ncolumns(self, dx: float) -> int:
        if self.fov_width is None:
            total_width = abs(self.right - self.left) + dx
            return math.ceil(total_width / dx)

        span = abs(self.right - self.left)
        if span <= self.fov_width:
            return 1
        return math.ceil((span - self.fov_width) / dx) + 1

    def _offset_x(self, dx: float) -> float:
        # start the _centre_ half a FOV in from the left edge
        return min(self.left, self.right) + (self.fov_width or 0) / 2

    def _offset_y(self, dy: float) -> float:
        # start the _centre_ half a FOV down from the top edge
        return max(self.top, self.bottom) - (self.fov_height or 0) / 2

    def plot(self, *, show: bool = True) -> Axes:
        """Plot the positions in the plan."""
        from useq._plot import plot_points

        if self.fov_width is not None and self.fov_height is not None:
            rect = (self.fov_width, self.fov_height)
        else:
            rect = None

        return plot_points(
            self,
            rect_size=rect,
            bounding_box=(self.left, self.top, self.right, self.bottom),
            show=show,
        )


class GridRowsColumns(_GridPlan[RelativePosition]):
    """Grid plan based on number of rows and columns.

    Attributes
    ----------
    rows: int
        Number of rows.
    columns: int
        Number of columns.
    relative_to : RelativeTo
        Point in the grid to which the coordinates are relative. If "center", the grid
        is centered around the origin. If "top_left", the grid is positioned such that
        the top left corner is at the origin.
    overlap : float | Tuple[float, float]
        Overlap between grid positions in percent. If a single value is provided, it is
        used for both x and y. If a tuple is provided, the first value is used
        for x and the second for y.
    mode : OrderMode
        Define the ways of ordering the grid positions. Options are
        row_wise, column_wise, row_wise_snake, column_wise_snake and spiral.
        By default, row_wise_snake.
    fov_width : Optional[float]
        Width of the field of view in microns.  If not provided, acquisition engines
        should use current width of the FOV based on the current objective and camera.
        Engines MAY override this even if provided.
    fov_height : Optional[float]
        Height of the field of view in microns. If not provided, acquisition engines
        should use current height of the FOV based on the current objective and camera.
        Engines MAY override this even if provided.
    """

    # everything but fov_width and fov_height is immutable
    rows: int = Field(..., frozen=True, ge=1)
    columns: int = Field(..., frozen=True, ge=1)
    relative_to: RelativeTo = Field(RelativeTo.center, frozen=True)

    def _nrows(self, dy: float) -> int:
        return self.rows

    def _ncolumns(self, dx: float) -> int:
        return self.columns

    def _offset_x(self, dx: float) -> float:
        return (
            -((self.columns - 1) * dx) / 2
            if self.relative_to == RelativeTo.center
            else 0.0
        )

    def _offset_y(self, dy: float) -> float:
        return (
            ((self.rows - 1) * dy) / 2 if self.relative_to == RelativeTo.center else 0.0
        )


GridRelative = GridRowsColumns


class GridWidthHeight(_GridPlan[RelativePosition]):
    """Grid plan based on total width and height.

    Attributes
    ----------
    width: float
        Minimum total width of the grid, in microns. (may be larger based on fov_width)
    height: float
        Minimum total height of the grid, in microns. (may be larger based on
        fov_height)
    relative_to : RelativeTo
        Point in the grid to which the coordinates are relative. If "center", the grid
        is centered around the origin. If "top_left", the grid is positioned such that
        the top left corner is at the origin.
    overlap : float | Tuple[float, float]
        Overlap between grid positions in percent. If a single value is provided, it is
        used for both x and y. If a tuple is provided, the first value is used
        for x and the second for y.
    mode : OrderMode
        Define the ways of ordering the grid positions. Options are
        row_wise, column_wise, row_wise_snake, column_wise_snake and spiral.
        By default, row_wise_snake.
    fov_width : Optional[float]
        Width of the field of view in microns.  If not provided, acquisition engines
        should use current width of the FOV based on the current objective and camera.
        Engines MAY override this even if provided.
    fov_height : Optional[float]
        Height of the field of view in microns. If not provided, acquisition engines
        should use current height of the FOV based on the current objective and camera.
        Engines MAY override this even if provided.
    """

    width: float = Field(..., frozen=True, gt=0)
    height: float = Field(..., frozen=True, gt=0)
    relative_to: RelativeTo = Field(RelativeTo.center, frozen=True)

    def _nrows(self, dy: float) -> int:
        return math.ceil(self.height / dy)

    def _ncolumns(self, dx: float) -> int:
        return math.ceil(self.width / dx)

    def _offset_x(self, dx: float) -> float:
        return (
            -((self._ncolumns(dx) - 1) * dx) / 2
            if self.relative_to == RelativeTo.center
            else 0.0
        )

    def _offset_y(self, dy: float) -> float:
        return (
            ((self._nrows(dy) - 1) * dy) / 2
            if self.relative_to == RelativeTo.center
            else 0.0
        )


# ------------------------ RANDOM ------------------------


class Shape(Enum):
    """Shape of the bounding box for random points.

    Attributes
    ----------
    ELLIPSE : Literal['ellipse']
        The bounding box is an ellipse.
    RECTANGLE : Literal['rectangle']
        The bounding box is a rectangle.
    """

    ELLIPSE = "ellipse"
    RECTANGLE = "rectangle"


class RandomPoints(_MultiPointPlan[RelativePosition]):
    """Yield random points in a specified geometric shape.

    Attributes
    ----------
    num_points : int
        Number of points to generate.
    max_width : float
        Maximum width of the bounding box in microns.
    max_height : float
        Maximum height of the bounding box in microns.
    shape : Shape
        Shape of the bounding box. Current options are "ellipse" and "rectangle".
    random_seed : Optional[int]
        Random numpy seed that should be used to generate the points. If None, a random
        seed will be used.
    allow_overlap : bool
        By defaut, True. If False and `fov_width` and `fov_height` are specified, points
        will not overlap and will be at least `fov_width` and `fov_height apart.
    order : TraversalOrder
        Order in which the points will be visited. If None, order is simply the order
        in which the points are generated (random).  Use 'nearest_neighbor' or
        'two_opt' to order the points in a more structured way.
    start_at : int | RelativePosition
        Position or index of the point to start at. This is only used if `order` is
        'nearest_neighbor' or 'two_opt'.  If a position is provided, it will *always*
        be included in the list of points. If an index is provided, it must be less than
        the number of points, and corresponds to the index of the (randomly generated)
        points; this likely only makes sense when `random_seed` is provided.
    """

    num_points: Annotated[int, Gt(0)]
    max_width: Annotated[float, Gt(0)] = 1
    max_height: Annotated[float, Gt(0)] = 1
    shape: Shape = Shape.ELLIPSE
    random_seed: Optional[int] = None
    allow_overlap: bool = True
    order: Optional[TraversalOrder] = TraversalOrder.TWO_OPT
    start_at: Union[RelativePosition, Annotated[int, Ge(0)]] = 0

    @model_validator(mode="after")
    def _validate_startat(self) -> Self:
        if isinstance(self.start_at, int) and self.start_at > (self.num_points - 1):
            warnings.warn(
                "start_at is greater than the number of points. "
                "Setting start_at to last point.",
                stacklevel=2,
            )
            self.start_at = self.num_points - 1
        return self

    def __iter__(self) -> Iterator[RelativePosition]:  # type: ignore [override]
        seed = np.random.RandomState(self.random_seed)
        func = _POINTS_GENERATORS[self.shape]

        points: list[tuple[float, float]] = []
        needed_points = self.num_points
        start_at = self.start_at
        if isinstance(start_at, RelativePosition):
            points = [(start_at.x, start_at.y)]
            needed_points -= 1
            start_at = 0

        # in the easy case, just generate the requested number of points
        if self.allow_overlap or self.fov_width is None or self.fov_height is None:
            _points = func(seed, needed_points, self.max_width, self.max_height)
            points.extend(_points)

        else:
            # if we need to avoid overlap, generate points, check if they are valid, and
            # repeat until we have enough
            per_iter = needed_points
            tries = 0
            while tries < MIN_RANDOM_POINTS and len(points) < self.num_points:
                candidates = func(seed, per_iter, self.max_width, self.max_height)
                tries += per_iter
                for p in candidates:
                    if _is_a_valid_point(points, *p, self.fov_width, self.fov_height):
                        points.append(p)
                        if len(points) >= self.num_points:
                            break

            if len(points) < self.num_points:
                warnings.warn(
                    f"Unable to generate {self.num_points} non-overlapping points. "
                    f"Only {len(points)} points were found.",
                    stacklevel=2,
                )

        if self.order is not None:
            points = self.order(points, start_at=start_at)  # type: ignore [assignment]

        for idx, (x, y) in enumerate(points):
            yield RelativePosition(x=x, y=y, name=f"{str(idx).zfill(4)}")

    def num_positions(self) -> int:
        return self.num_points


def _is_a_valid_point(
    points: list[tuple[float, float]],
    x: float,
    y: float,
    min_dist_x: float,
    min_dist_y: float,
) -> bool:
    """Return True if the the point is at least min_dist away from all the others.

    note: using Manhattan distance.
    """
    return not any(
        abs(x - point_x) < min_dist_x and abs(y - point_y) < min_dist_y
        for point_x, point_y in points
    )


def _random_points_in_ellipse(
    seed: np.random.RandomState, n_points: int, max_width: float, max_height: float
) -> np.ndarray:
    """Generate a random point around a circle with center (0, 0).

    The point is within +/- radius_x and +/- radius_y at a random angle.
    """
    points = seed.uniform(0, 1, size=(n_points, 3))
    xy = points[:, :2]
    angle = points[:, 2] * 2 * np.pi
    xy[:, 0] *= (max_width / 2) * np.cos(angle)
    xy[:, 1] *= (max_height / 2) * np.sin(angle)
    return xy


def _random_points_in_rectangle(
    seed: np.random.RandomState, n_points: int, max_width: float, max_height: float
) -> np.ndarray:
    """Generate a random point around a rectangle with center (0, 0).

    The point is within the bounding box (-width/2, -height/2, width, height).
    """
    xy = seed.uniform(0, 1, size=(n_points, 2))
    xy[:, 0] = (xy[:, 0] * max_width) - (max_width / 2)
    xy[:, 1] = (xy[:, 1] * max_height) - (max_height / 2)
    return xy


_POINTS_GENERATORS: dict[Shape, PointGenerator] = {
    Shape.ELLIPSE: _random_points_in_ellipse,
    Shape.RECTANGLE: _random_points_in_rectangle,
}


# all of these support __iter__() -> Iterator[PositionBase] and num_positions() -> int
RelativeMultiPointPlan = Union[
    GridRowsColumns, GridWidthHeight, RandomPoints, RelativePosition
]
AbsoluteMultiPointPlan = Union[GridFromEdges]
MultiPointPlan = Union[AbsoluteMultiPointPlan, RelativeMultiPointPlan]<|MERGE_RESOLUTION|>--- conflicted
+++ resolved
@@ -28,11 +28,8 @@
 )
 
 if TYPE_CHECKING:
-<<<<<<< HEAD
+    from matplotlib.axes import Axes
     from typing_extensions import Self, TypeAlias
-=======
-    from matplotlib.axes import Axes
->>>>>>> 7f7baa45
 
     PointGenerator: TypeAlias = Callable[
         [np.random.RandomState, int, float, float], Iterable[tuple[float, float]]
