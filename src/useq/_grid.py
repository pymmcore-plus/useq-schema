--- conflicted
+++ resolved
@@ -17,11 +17,7 @@
 import numpy as np
 from annotated_types import Ge, Gt
 from pydantic import Field, field_validator, model_validator
-<<<<<<< HEAD
-from typing_extensions import Annotated
-=======
 from typing_extensions import Self, TypeAlias
->>>>>>> fec18af4
 
 from useq._point_visiting import OrderMode, TraversalOrder
 from useq._position import (
@@ -32,11 +28,8 @@
 )
 
 if TYPE_CHECKING:
-<<<<<<< HEAD
     from typing_extensions import Self, TypeAlias
 
-=======
->>>>>>> fec18af4
     PointGenerator: TypeAlias = Callable[
         [np.random.RandomState, int, float, float], Iterable[tuple[float, float]]
     ]
