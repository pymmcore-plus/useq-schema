from typing import Any, Optional

from pydantic import Field, model_validator

from useq._base_model import FrozenModel


class Channel(FrozenModel):
    """Define an acquisition channel.

    Attributes
    ----------
    config : str
        Name of the configuration to use for this channel, (e.g. `"488nm"`, `"DAPI"`,
        `"FITC"`).
    group : str
        Optional name of the group to which this channel belongs. By default,
        `"Channel"`.
    exposure : float | None
        Exposure time in milliseconds. Must be positive.  If not provided, implies use
        current exposure time. By default, `None`.
    do_stack : bool
        If `True`, instructs engine to include this channel in any Z stacks being
        acquired. By default, `True`.
    z_offset : float
        Relative Z offset from current position, in microns. By default, `0`.
    acquire_every : int
        Acquire every Nth frame (if acquiring a time series). By default, `1`.
    camera: str | None
        Name of the camera to use for this channel. If not provided, implies use
        current camera. By default, `None`.
    """

    config: str
    group: str = "Channel"
    exposure: Optional[float] = Field(default=None, gt=0.0)
    do_stack: bool = True
    z_offset: float = 0.0
    acquire_every: int = Field(default=1, gt=0)  # acquire every n frames
    camera: Optional[str] = None

    @model_validator(mode="before")
    @classmethod
<<<<<<< HEAD
    def _cast_any(cls, values: Any) -> Any:
        """Try to cast any value to a Channel."""
        if isinstance(values, str):
            values = {"config": values}
        return values
=======
    def _cast(cls, value: Any) -> Any:
        if isinstance(value, str):
            value = {"config": value}
        return value
>>>>>>> 66171065
<|MERGE_RESOLUTION|>--- conflicted
+++ resolved
@@ -41,15 +41,7 @@
 
     @model_validator(mode="before")
     @classmethod
-<<<<<<< HEAD
-    def _cast_any(cls, values: Any) -> Any:
-        """Try to cast any value to a Channel."""
-        if isinstance(values, str):
-            values = {"config": values}
-        return values
-=======
     def _cast(cls, value: Any) -> Any:
         if isinstance(value, str):
             value = {"config": value}
-        return value
->>>>>>> 66171065
+        return value