from __future__ import annotations

from itertools import product
from typing import (
    Any,
    Dict,
    Iterator,
    Optional,
    Sequence,
    Tuple,
    Union,
    cast,
    no_type_check,
)
from uuid import UUID, uuid4
from warnings import warn

import numpy as np
from pydantic import Field, PrivateAttr, root_validator, validator
from typing_extensions import TypedDict

from . import _mda_event
from ._base_model import UseqModel
from ._channel import Channel
from ._grid import AnyGridPlan, GridPosition, NoGrid
from ._hardware_autofocus import AnyAutofocusPlan, AxesBasedAF, NoAF
from ._mda_event import MDAEvent
from ._position import Position
from ._time import AnyTimePlan, NoT
from ._z import AnyZPlan, NoZ

TIME = "t"
CHANNEL = "c"
POSITION = "p"
Z = "z"
GRID = "g"
INDICES = (TIME, POSITION, GRID, CHANNEL, Z)

Undefined = object()


class MDASequence(UseqModel):
    """A sequence of MDA (Multi-Dimensional Acquisition) events.

    This is the core object in the `useq` library, and is used define a sequence of
    events to be run on a microscope. It object may be constructed manually, or from
    file (e.g. json or yaml).

    The object itself acts as an iterator for [`useq.MDAEvent`][] objects:

    Attributes
    ----------
    metadata : dict
        A dictionary of user metadata to be stored with the sequence.
    axis_order : str
        The order of the axes in the sequence. Must be a permutation of `"tpgcz"`. The
        default is `"tpgcz"`.
    stage_positions : tuple[Position, ...]
        The stage positions to visit. (each with `x`, `y`, `z`, `name`, and `sequence`,
        all of which are optional).
    grid_plan : GridFromEdges, GridRelative, NoGrid
        The grid plan to follow. One of `GridFromEdges`, `GridRelative` or `NoGrid`.
    channels : tuple[Channel, ...]
        The channels to acquire. see `Channel`.
    time_plan : MultiPhaseTimePlan | TIntervalDuration | TIntervalLoops \
        | TDurationLoops | NoT
        The time plan to follow. One of `TIntervalDuration`, `TIntervalLoops`,
        `TDurationLoops`, `MultiPhaseTimePlan`, or `NoT`
    z_plan : ZTopBottom | ZRangeAround | ZAboveBelow | ZRelativePositions | \
        ZAbsolutePositions | NoZ
        The z plan to follow. One of `ZTopBottom`, `ZRangeAround`, `ZAboveBelow`,
        `ZRelativePositions`, `ZAbsolutePositions`, or `NoZ`.
    uid : UUID
        A read-only unique identifier (uuid version 4) for the sequence. This will be
        generated, do not set.
    autofocus_plan : AxesBasedAF | NoAF
        The hardware autofocus plan to follow. One of `AxesBasedAF` or `NoAF`.

    Examples
    --------
    >>> from useq import MDASequence, Position, Channel, TIntervalDuration
    >>> seq = MDASequence(
    ...     time_plan={"interval": 0.1, "loops": 2},
    ...     stage_positions=[(1, 1, 1)],
    ...     grid_plan={"rows": 2, "cols": 2},
    ...     z_plan={"range": 3, "step": 1},
    ...     channels=[{"config": "DAPI", "exposure": 1}]
    ... )
    >>> print(seq)
    Multi-Dimensional Acquisition ▶ nt: 2, np: 1, nc: 1, nz: 4, ng: 4

    >>> for event in seq:
    ...     print(event)

    >>> print(seq.yaml())
    channels:
    - config: DAPI
      exposure: 1.0
    grid_plan:
      columns: 2
      rows: 2
    stage_positions:
    - x: 1.0
      y: 1.0
      z: 1.0
    time_plan:
      interval: '0:00:00.100000'
      loops: 2
    z_plan:
      range: 3.0
      step: 1.0
    """

    metadata: Dict[str, Any] = Field(default_factory=dict)
    axis_order: str = "".join(INDICES)
    stage_positions: Tuple[Position, ...] = Field(default_factory=tuple)
    grid_plan: AnyGridPlan = Field(default_factory=NoGrid)
    channels: Tuple[Channel, ...] = Field(default_factory=tuple)
    time_plan: AnyTimePlan = Field(default_factory=NoT)
    z_plan: AnyZPlan = Field(default_factory=NoZ)
    autofocus_plan: AnyAutofocusPlan = Field(default_factory=NoAF)

    _uid: UUID = PrivateAttr(default_factory=uuid4)
    _length: Optional[int] = PrivateAttr(default=None)
    _fov_size: Tuple[float, float] = PrivateAttr(default=(1, 1))

    @property
    def uid(self) -> UUID:
        """A unique identifier for this sequence."""
        return self._uid

    def set_fov_size(self, fov_size: Tuple[float, float]) -> None:
        """Set the field of view size.

        This is used to calculate the number of positions in a grid plan.
        """
        self._fov_size = fov_size

    @no_type_check
    def replace(
        self,
        metadata: Dict[str, Any] = Undefined,
        axis_order: str = Undefined,
        stage_positions: Tuple[Position, ...] = Undefined,
        grid_plan: AnyGridPlan = Undefined,
        channels: Tuple[Channel, ...] = Undefined,
        time_plan: AnyTimePlan = Undefined,
        z_plan: AnyZPlan = Undefined,
        autofocus_plan: AnyAutofocusPlan = Undefined,
    ) -> MDASequence:
        """Return a new `MDAsequence` replacing specified kwargs with new values.

        MDASequences are immutable, so this method is useful for creating a new
        sequence with only a few fields changed.  The uid of the new sequence will
        be different from the original.
        """
        kwargs = {
            k: v for k, v in locals().items() if v is not Undefined and k != "self"
        }
        state = self.dict(exclude={"uid"})
        return type(self)(**{**state, **kwargs})

    def __hash__(self) -> int:
        return hash(self.uid)

    @validator("z_plan", pre=True)
    def validate_zplan(cls, v: Any) -> Union[dict, NoZ]:
        return v or NoZ()

    @validator("time_plan", pre=True)
    def validate_time_plan(cls, v: Any) -> Union[dict, NoT]:
        return {"phases": v} if isinstance(v, (tuple, list)) else v or NoT()

    @validator("stage_positions", pre=True)
    def validate_positions(cls, v: Any) -> Any:
        if isinstance(v, np.ndarray):
            if v.ndim == 1:
                return [v]
            elif v.ndim == 2:
                return list(v)
        return v

    @validator("axis_order", pre=True)
    def validate_axis_order(cls, v: Any) -> str:
        if not isinstance(v, str):
            raise TypeError(f"acquisition order must be a string, got {type(v)}")
        order = v.lower()
        extra = {x for x in order if x not in INDICES}
        if extra:
            raise ValueError(
                f"Can only iterate over axes: {INDICES!r}. Got extra: {extra}"
            )
        if len(set(order)) < len(order):
            raise ValueError(f"Duplicate entries found in acquisition order: {order}")

        return order

    @root_validator
    def validate_mda(cls, values: Dict[str, Any]) -> Dict[str, Any]:
        if "axis_order" in values:
            values["axis_order"] = cls._check_order(
                values["axis_order"],
                z_plan=values.get("z_plan"),
                stage_positions=values.get("stage_positions", ()),
                channels=values.get("channels", ()),
                grid_plan=values.get("grid_plan"),
                autofocus_plan=values.get("autofocus_plan"),
            )
        return values

    def __eq__(self, other: Any) -> bool:
        """Return `True` if two `MDASequences` are equal (uid is excluded)."""
        if isinstance(other, MDASequence):
            return bool(self.dict(exclude={"uid"}) == other.dict(exclude={"uid"}))
        else:
            return False

    @staticmethod
    def _check_order(
        order: str,
        z_plan: Optional[AnyZPlan] = None,
        stage_positions: Sequence[Position] = (),
        channels: Sequence[Channel] = (),
        grid_plan: Optional[AnyGridPlan] = None,
        autofocus_plan: Optional[AnyAutofocusPlan] = None,
    ) -> str:
        if (
            Z in order
            and POSITION in order
            and order.index(Z) < order.index(POSITION)
            and z_plan
            and any(p.sequence.z_plan for p in stage_positions if p.sequence)
        ):
            raise ValueError(
                f"{Z!r} cannot precede {POSITION!r} in acquisition order if "
                "any position specifies a z_plan"
            )

        if (
            CHANNEL in order
            and TIME in order
            and any(c.acquire_every > 1 for c in channels)
            and order.index(CHANNEL) < order.index(TIME)
        ):
            warn(
                f"Channels with skipped frames detected, but {CHANNEL!r} precedes "
                "{TIME!r} in the acquisition order: may not yield intended results.",
                stacklevel=2,
            )

        if (
            GRID in order
            and POSITION in order
            and grid_plan is not None
            and not isinstance(grid_plan, NoGrid)
            and not grid_plan.is_relative
            and len(stage_positions) > 1
        ):
            sub_position_grid_plans = [
                p for p in stage_positions if p.sequence and p.sequence.grid_plan
            ]
            if len(stage_positions) - len(sub_position_grid_plans) > 1:
                warn(
                    "Global grid plan will override sub-position grid plans.",
                    stacklevel=2,
                )

        if (
            POSITION in order
            and stage_positions
            and any(p.sequence.stage_positions for p in stage_positions if p.sequence)
        ):
            raise ValueError(
                "Currently, a Position sequence cannot have multiple stage positions!"
            )

        # Cannot use autofocus plan with absolute z_plan
        if Z in order and z_plan is not None and not z_plan.is_relative:
            if isinstance(autofocus_plan, AxesBasedAF):
                raise ValueError(
                    "Autofocus plan cannot be used with absolute Z positions!"
                )
            for p in stage_positions:
                if p.sequence is not None and p.sequence.autofocus_plan:
                    raise ValueError(
                        "Autofocus plan cannot be used with absolute Z positions!"
                    )

        return order

    def __str__(self) -> str:
        shape = [
            f"n{k.lower()}: {len(list(self.iter_axis(k)))}" for k in self.axis_order
        ]
        return "Multi-Dimensional Acquisition ▶ " + ", ".join(shape)

    def __len__(self) -> int:
        """Return the number of events in this sequence."""
        if self._length is None:
            self._length = len(list(self.iter_events()))
        return self._length

    @property
    def shape(self) -> Tuple[int, ...]:
        """Return the shape of this sequence.

        !!! note
            This doesn't account for jagged arrays, like skipped Z or channel frames.
        """
        return tuple(s for s in self.sizes.values() if s)

    @property
    def sizes(self) -> Dict[str, int]:
        """Mapping of axis to size of that axis."""
        return {k: len(list(self.iter_axis(k))) for k in self.axis_order}

    @property
    def used_axes(self) -> str:
        """Single letter string of axes used in this sequence, e.g. `ztc`."""
        return "".join(k for k in self.axis_order if self.sizes[k])

    def iter_axis(
        self, axis: str
    ) -> Iterator[Position | Channel | float | GridPosition]:
        """Iterate over the events of a given axis."""
        yield from {
            TIME: self.time_plan,
            POSITION: self.stage_positions,
            Z: self.z_plan,
            CHANNEL: self.channels,
            GRID: self.grid_plan.iter_grid_positions(
                self._fov_size[0], self._fov_size[1]
            ),
        }[axis]

    def __iter__(self) -> Iterator[MDAEvent]:  # type: ignore [override]
        """Same as `iter_events`. Supports `for event in sequence: ...` syntax."""
        yield from self.iter_events()

    class _SkipFrame(Exception):
        pass

    def iter_events(self) -> Iterator[MDAEvent]:
        """Iterate over all events in the MDA sequence.

        See source of [useq._mda_sequence.iter_sequence][] for details on how
        events are constructed and yielded.

        Yields
        ------
        MDAEvent
            Each event in the MDA sequence.
        """
        return iter_sequence(self)

    def to_pycromanager(self) -> list[dict]:
        """Convenience to convert this sequence to a list of pycro-manager events.

        See: <https://pycro-manager.readthedocs.io/en/latest/apis.html>
        """
        return [event.to_pycromanager() for event in self]


MDAEvent.update_forward_refs(MDASequence=MDASequence)
Position.update_forward_refs(MDASequence=MDASequence)


class MDAEventDict(TypedDict, total=False):
    index: dict[str, int]
    channel: _mda_event.Channel | None
    exposure: float | None
    min_start_time: float | None
    pos_name: str | None
    x_pos: float | None
    y_pos: float | None
    z_pos: float | None
    sequence: MDASequence | None
    properties: list[tuple] | None
    metadata: dict


class PositionDict(TypedDict, total=False):
    x_pos: float
    y_pos: float
    z_pos: float


def iter_sequence(
    sequence: MDASequence,
    *,
    base_event_kwargs: MDAEventDict | None = None,
    event_kwarg_overrides: MDAEventDict | None = None,
    position_offsets: PositionDict | None = None,
) -> Iterator[MDAEvent]:
    """Iterate over all events in the MDA sequence.'.

    !!! note
        This method will usually be used via [`useq.MDASequence.iter_events`][], or by
        simply iterating over the sequence.

    This does the job of iterating over all the frames in the MDA sequence,
    handling the logic of merging all z plans in channels and stage positions
    defined in the plans for each axis.

    The is the most "logic heavy" part of `useq-schema` (the rest of which is
    almost entirely declarative).  This iterator is useful for consuming `MDASequence`
    objects in a python runtime, but it isn't considered a "core" part of the schema.

    Parameters
    ----------
    sequence : MDASequence
        The sequence to iterate over.
    base_event_kwargs : MDAEventDict | None
        A dictionary of "global" kwargs to begin with when building the kwargs passed
        to each MDAEvent.  These will be overriden by event-specific kwargs (e.g. if
        the event specifies a channel, it will be used instead of the
        `base_event_kwargs`.)
    event_kwarg_overrides : MDAEventDict | None
        A dictionary of kwargs that will be applied to all events. Unlike
        `base_event_kwargs`, these kwargs take precedence over any event-specific
        kwargs.
    position_offsets : PositionDict | None
        A dictionary of offsets to apply to each position. This can be used to shift
        all positions in a sub-sequence.  Keys must be one of `x_pos`, `y_pos`, or
        `z_pos` and values should be floats.s

    Yields
    ------
    MDAEvent
        Each event in the MDA sequence.
    """
    order = sequence.used_axes
    axis_iterators = (enumerate(sequence.iter_axis(ax)) for ax in order)
    for item in product(*axis_iterators):
        if not item:  # the case with no events
            continue  # pragma: no cover

        # get axes objects for this event
        index, time, position, grid, channel, z_pos = _parse_axes(zip(order, item))
<<<<<<< HEAD
=======

>>>>>>> 64bdd61e
        # skip if necessary
        if _should_skip(position, channel, index, sequence.z_plan):
            continue

        # build kwargs that will be passed to this MDAEvent
        event_kwargs = base_event_kwargs or MDAEventDict(sequence=sequence)
        # the .update() here lets us build on top of the base_event.index if present
        event_kwargs.setdefault("index", {}).update(index)
        # determine x, y, z positions
        event_kwargs.update(_xyzpos(position, channel, sequence.z_plan, grid, z_pos))

<<<<<<< HEAD
        if position:
            if position.name:
                event_kwargs["pos_name"] = position.name
=======
        if position and position.name:
            event_kwargs["pos_name"] = position.name
>>>>>>> 64bdd61e
        if channel:
            event_kwargs["channel"] = channel.to_event_channel()
            if channel.exposure is not None:
                event_kwargs["exposure"] = channel.exposure
        if time is not None:
            event_kwargs["min_start_time"] = time

        # apply any overrides
        if event_kwarg_overrides:
            event_kwargs.update(event_kwarg_overrides)

        # shift positions if position_offsets have been provided
        # (usually from sub-sequences)
        if position_offsets:
            for k, v in position_offsets.items():
                if event_kwargs[k] is not None:  # type: ignore[literal-required]
                    event_kwargs[k] += v  # type: ignore[literal-required]

<<<<<<< HEAD
        # grab global autofocus plan (may be overridden by position-specific plan below)
        autofocus_plan = sequence.autofocus_plan

        # if a position has been declared with a sub-sequence, we recurse into it
        if position:
            if position.sequence:
                # determine any relative position shifts or global overrides
                _pos, _offsets = _position_offsets(position, event_kwargs)
                # build overrides for this position
                pos_overrides = MDAEventDict(sequence=sequence, **_pos)  # type: ignore
                if position.name:
                    pos_overrides["pos_name"] = position.name
                # recurse into the sub-sequence
                yield from iter_sequence(
                    position.sequence,
                    base_event_kwargs=event_kwargs.copy(),
                    event_kwarg_overrides=pos_overrides,
                    position_offsets=_offsets,
                )
                continue
            # note that position.sequence may be Falsey even if not None, for example
            # if all it has is an autofocus plan.  In that case, we don't recurse.
            # and we don't hit the continue statement, but we can use the autofocus plan
            elif position.sequence is not None and position.sequence.autofocus_plan:
                autofocus_plan = position.sequence.autofocus_plan

        event = MDAEvent(**event_kwargs)
        if autofocus_plan:
            af_event = autofocus_plan.event(event)
            if af_event is not None:
                yield af_event
        yield event
=======
        # if a position has been declared with a sub-sequence, we recurse into it
        if position and position.sequence:
            # determine any relative position shifts or global overrides
            _pos, _offsets = _position_offsets(position, event_kwargs)
            # build overrides for this position
            pos_overrides = MDAEventDict(sequence=sequence, **_pos)  # type: ignore
            if position.name:
                pos_overrides["pos_name"] = position.name
            # recurse into the sub-sequence
            yield from iter_sequence(
                position.sequence,
                base_event_kwargs=event_kwargs.copy(),
                event_kwarg_overrides=pos_overrides,
                position_offsets=_offsets,
            )
            continue

        yield MDAEvent(**event_kwargs)
>>>>>>> 64bdd61e


def _position_offsets(
    position: Position, event_kwargs: MDAEventDict
) -> tuple[MDAEventDict, PositionDict]:
    """Determine shifts and position overrides for position subsequences."""
    pos_seq = cast("MDASequence", position.sequence)
    overrides = MDAEventDict()
    offsets = PositionDict()
    if not pos_seq.z_plan:
        # if this position has no z_plan, we use the z_pos from the parent
        overrides["z_pos"] = event_kwargs.get("z_pos")
    elif pos_seq.z_plan.is_relative:
        # otherwise apply z-shifts if this position has a relative z_plan
        offsets["z_pos"] = position.z or 0.0

    if not pos_seq.grid_plan:
        # if this position has no grid plan, we use the x_pos and y_pos from the parent
        overrides["x_pos"] = event_kwargs.get("x_pos")
        overrides["y_pos"] = event_kwargs.get("y_pos")
    elif pos_seq.grid_plan.is_relative:
        # otherwise apply x/y shifts if this position has a relative grid plan
        offsets["x_pos"] = position.x or 0.0
        offsets["y_pos"] = position.y or 0.0
    return overrides, offsets


def _parse_axes(
    event: zip[tuple[str, Any]],
) -> tuple[
    dict[str, int],
    float | None,  # time
    Position | None,
    GridPosition | None,
    Channel | None,
    float | None,  # z
]:
    """Parse an individual event from the product of axis iterators.

    Returns typed objects for each axis, and the index of the event.
    """
    _ev = dict(event)
    index = {ax: _ev[ax][0] for ax in INDICES if ax in _ev}
    axes = (_ev[ax][1] if ax in _ev else None for ax in INDICES)
    return (index, *axes)  # type: ignore[return-value]


def _should_skip(
    position: Position | None,
    channel: Channel | None,
    index: dict[str, int],
    z_plan: AnyZPlan,
) -> bool:
    """Return True if this event should be skipped."""
    if channel:
        # skip channels
        if TIME in index and index[TIME] % channel.acquire_every:
            return True

        # only acquire on the middle plane:
        if not channel.do_stack and index[Z] != len(z_plan) // 2:
            return True

    if not position or not position.sequence:
        return False

    # NOTE: if we ever add more plans, they will need to be explicitly added
    # https://github.com/pymmcore-plus/useq-schema/pull/85

    # get if sub-sequence has any plan
    plans = any(
        (
            position.sequence.grid_plan,
            position.sequence.z_plan,
            position.sequence.time_plan,
        )
    )
    # overwriting the *global* channel index since it is no longer relevant.
    # if channel IS SPECIFIED in the position.sequence WITH any plan,
    # we skip otherwise the channel will be acquired twice. Same happens if
    # the channel IS NOT SPECIFIED but ANY plan is.
    if (
        CHANNEL in index
        and index[CHANNEL] != 0
        and ((position.sequence.channels and plans) or not plans)
    ):
        return True
    if Z in index and index[Z] != 0 and position.sequence.z_plan:
        return True
    if GRID in index and index[GRID] != 0 and position.sequence.grid_plan:
        return True
    return False


def _xyzpos(
    position: Position | None,
    channel: Channel | None,
    z_plan: AnyZPlan,
    grid: GridPosition | None = None,
    z_pos: float | None = None,
) -> MDAEventDict:
    if z_pos is not None:
        # combine z_pos with z_offset
        if channel and channel.z_offset is not None:
            z_pos += channel.z_offset
        if z_plan.is_relative:
            # TODO: either disallow without position z, or add concept of "current"
            z_pos += getattr(position, Z, None) or 0
    elif position:
        z_pos = position.z

    if grid:
        x_pos: Optional[float] = grid.x
        y_pos: Optional[float] = grid.y
        if grid.is_relative:
            px = getattr(position, "x", 0) or 0
            py = getattr(position, "y", 0) or 0
            x_pos = x_pos + px if x_pos is not None else None
            y_pos = y_pos + py if y_pos is not None else None
    else:
        x_pos = getattr(position, "x", None)
        y_pos = getattr(position, "y", None)

    return {"x_pos": x_pos, "y_pos": y_pos, "z_pos": z_pos}<|MERGE_RESOLUTION|>--- conflicted
+++ resolved
@@ -437,10 +437,6 @@
 
         # get axes objects for this event
         index, time, position, grid, channel, z_pos = _parse_axes(zip(order, item))
-<<<<<<< HEAD
-=======
-
->>>>>>> 64bdd61e
         # skip if necessary
         if _should_skip(position, channel, index, sequence.z_plan):
             continue
@@ -452,14 +448,8 @@
         # determine x, y, z positions
         event_kwargs.update(_xyzpos(position, channel, sequence.z_plan, grid, z_pos))
 
-<<<<<<< HEAD
-        if position:
-            if position.name:
-                event_kwargs["pos_name"] = position.name
-=======
         if position and position.name:
             event_kwargs["pos_name"] = position.name
->>>>>>> 64bdd61e
         if channel:
             event_kwargs["channel"] = channel.to_event_channel()
             if channel.exposure is not None:
@@ -478,7 +468,6 @@
                 if event_kwargs[k] is not None:  # type: ignore[literal-required]
                     event_kwargs[k] += v  # type: ignore[literal-required]
 
-<<<<<<< HEAD
         # grab global autofocus plan (may be overridden by position-specific plan below)
         autofocus_plan = sequence.autofocus_plan
 
@@ -511,26 +500,6 @@
             if af_event is not None:
                 yield af_event
         yield event
-=======
-        # if a position has been declared with a sub-sequence, we recurse into it
-        if position and position.sequence:
-            # determine any relative position shifts or global overrides
-            _pos, _offsets = _position_offsets(position, event_kwargs)
-            # build overrides for this position
-            pos_overrides = MDAEventDict(sequence=sequence, **_pos)  # type: ignore
-            if position.name:
-                pos_overrides["pos_name"] = position.name
-            # recurse into the sub-sequence
-            yield from iter_sequence(
-                position.sequence,
-                base_event_kwargs=event_kwargs.copy(),
-                event_kwarg_overrides=pos_overrides,
-                position_offsets=_offsets,
-            )
-            continue
-
-        yield MDAEvent(**event_kwargs)
->>>>>>> 64bdd61e
 
 
 def _position_offsets(
