from __future__ import annotations

from itertools import product
<<<<<<< HEAD
from typing import Any, Dict, Iterator, Optional, Sequence, Tuple, cast, no_type_check
=======
from typing import Any, Dict, Iterator, Optional, Sequence, Tuple, Union, cast
>>>>>>> de023083
from uuid import UUID, uuid4
from warnings import warn

import numpy as np
from pydantic import Field, PrivateAttr, root_validator, validator
from typing_extensions import TypedDict

from . import _mda_event
from ._base_model import UseqModel
from ._channel import Channel
from ._grid import AnyGridPlan, GridPosition
from ._hardware_autofocus import AnyAutofocusPlan, AxesBasedAF
from ._mda_event import MDAEvent
from ._position import Position
from ._time import AnyTimePlan
from ._z import AnyZPlan

TIME = "t"
CHANNEL = "c"
POSITION = "p"
Z = "z"
GRID = "g"
INDICES = (TIME, POSITION, GRID, CHANNEL, Z)

Undefined = object()


class MDASequence(UseqModel):
    """A sequence of MDA (Multi-Dimensional Acquisition) events.

    This is the core object in the `useq` library, and is used define a sequence of
    events to be run on a microscope. It object may be constructed manually, or from
    file (e.g. json or yaml).

    The object itself acts as an iterator for [`useq.MDAEvent`][] objects:

    Attributes
    ----------
    metadata : dict
        A dictionary of user metadata to be stored with the sequence.
    axis_order : str
        The order of the axes in the sequence. Must be a permutation of `"tpgcz"`. The
        default is `"tpgcz"`.
    stage_positions : tuple[Position, ...]
        The stage positions to visit. (each with `x`, `y`, `z`, `name`, and `sequence`,
        all of which are optional).
    grid_plan : GridFromEdges | GridRelative | None
        The grid plan to follow. One of `GridFromEdges`, `GridRelative` or `None`.
    channels : tuple[Channel, ...]
        The channels to acquire. see `Channel`.
    time_plan : MultiPhaseTimePlan | TIntervalDuration | TIntervalLoops \
        | TDurationLoops | None
        The time plan to follow. One of `TIntervalDuration`, `TIntervalLoops`,
        `TDurationLoops`, `MultiPhaseTimePlan`, or `None`
    z_plan : ZTopBottom | ZRangeAround | ZAboveBelow | ZRelativePositions | \
        ZAbsolutePositions | None
        The z plan to follow. One of `ZTopBottom`, `ZRangeAround`, `ZAboveBelow`,
        `ZRelativePositions`, `ZAbsolutePositions`, or `None`.
    uid : UUID
        A read-only unique identifier (uuid version 4) for the sequence. This will be
        generated, do not set.
    autofocus_plan : AxesBasedAF | None
        The hardware autofocus plan to follow. One of `AxesBasedAF` or `None`.

    Examples
    --------
    >>> from useq import MDASequence, Position, Channel, TIntervalDuration
    >>> seq = MDASequence(
    ...     time_plan={"interval": 0.1, "loops": 2},
    ...     stage_positions=[(1, 1, 1)],
    ...     grid_plan={"rows": 2, "cols": 2},
    ...     z_plan={"range": 3, "step": 1},
    ...     channels=[{"config": "DAPI", "exposure": 1}]
    ... )
    >>> print(seq)
    Multi-Dimensional Acquisition ▶ nt: 2, np: 1, nc: 1, nz: 4, ng: 4

    >>> for event in seq:
    ...     print(event)

    >>> print(seq.yaml())
    channels:
    - config: DAPI
      exposure: 1.0
    grid_plan:
      columns: 2
      rows: 2
    stage_positions:
    - x: 1.0
      y: 1.0
      z: 1.0
    time_plan:
      interval: '0:00:00.100000'
      loops: 2
    z_plan:
      range: 3.0
      step: 1.0
    """

    metadata: Dict[str, Any] = Field(default_factory=dict)
    axis_order: str = "".join(INDICES)
    stage_positions: Tuple[Position, ...] = Field(default_factory=tuple)
    grid_plan: Optional[AnyGridPlan] = None
    channels: Tuple[Channel, ...] = Field(default_factory=tuple)
    time_plan: Optional[AnyTimePlan] = None
    z_plan: Optional[AnyZPlan] = None
    autofocus_plan: Optional[AnyAutofocusPlan] = None

    _uid: UUID = PrivateAttr(default_factory=uuid4)
    _length: Optional[int] = PrivateAttr(default=None)
    _fov_size: Tuple[float, float] = PrivateAttr(default=(1, 1))

    @property
    def uid(self) -> UUID:
        """A unique identifier for this sequence."""
        return self._uid

    def set_fov_size(self, fov_size: Tuple[float, float]) -> None:
        """Set the field of view size.

        This is used to calculate the number of positions in a grid plan.
        """
        self._fov_size = fov_size

    def __hash__(self) -> int:
        return hash(self.uid)

    @validator("z_plan", pre=True)
    def validate_zplan(cls, v: Any) -> Optional[dict]:
        return v or None

    @validator("time_plan", pre=True)
    def validate_time_plan(cls, v: Any) -> Optional[dict]:
        return {"phases": v} if isinstance(v, (tuple, list)) else v or None

    @validator("stage_positions", pre=True)
    def validate_positions(cls, v: Any) -> Any:
        if isinstance(v, np.ndarray):
            if v.ndim == 1:
                return [v]
            elif v.ndim == 2:
                return list(v)
        return v

    @validator("axis_order", pre=True)
    def validate_axis_order(cls, v: Any) -> str:
        if not isinstance(v, str):
            raise TypeError(f"acquisition order must be a string, got {type(v)}")
        order = v.lower()
        extra = {x for x in order if x not in INDICES}
        if extra:
            raise ValueError(
                f"Can only iterate over axes: {INDICES!r}. Got extra: {extra}"
            )
        if len(set(order)) < len(order):
            raise ValueError(f"Duplicate entries found in acquisition order: {order}")

        return order

    @root_validator
    def validate_mda(cls, values: Dict[str, Any]) -> Dict[str, Any]:
        if "axis_order" in values:
            values["axis_order"] = cls._check_order(
                values["axis_order"],
                z_plan=values.get("z_plan"),
                stage_positions=values.get("stage_positions", ()),
                channels=values.get("channels", ()),
                grid_plan=values.get("grid_plan"),
                autofocus_plan=values.get("autofocus_plan"),
            )
        return values

    def __eq__(self, other: Any) -> bool:
        """Return `True` if two `MDASequences` are equal (uid is excluded)."""
        if isinstance(other, MDASequence):
            return bool(self.dict(exclude={"uid"}) == other.dict(exclude={"uid"}))
        else:
            return False

    @staticmethod
    def _check_order(
        order: str,
        z_plan: Optional[AnyZPlan] = None,
        stage_positions: Sequence[Position] = (),
        channels: Sequence[Channel] = (),
        grid_plan: Optional[AnyGridPlan] = None,
        autofocus_plan: Optional[AnyAutofocusPlan] = None,
    ) -> str:
        if (
            Z in order
            and POSITION in order
            and order.index(Z) < order.index(POSITION)
            and z_plan
            and any(p.sequence.z_plan for p in stage_positions if p.sequence)
        ):
            raise ValueError(
                f"{Z!r} cannot precede {POSITION!r} in acquisition order if "
                "any position specifies a z_plan"
            )

        if (
            CHANNEL in order
            and TIME in order
            and any(c.acquire_every > 1 for c in channels)
            and order.index(CHANNEL) < order.index(TIME)
        ):
            warn(
                f"Channels with skipped frames detected, but {CHANNEL!r} precedes "
                "{TIME!r} in the acquisition order: may not yield intended results.",
                stacklevel=2,
            )

        if (
            GRID in order
            and POSITION in order
            and grid_plan is not None
            and not grid_plan.is_relative
            and len(stage_positions) > 1
        ):
            sub_position_grid_plans = [
                p for p in stage_positions if p.sequence and p.sequence.grid_plan
            ]
            if len(stage_positions) - len(sub_position_grid_plans) > 1:
                warn(
                    "Global grid plan will override sub-position grid plans.",
                    stacklevel=2,
                )

        if (
            POSITION in order
            and stage_positions
            and any(p.sequence.stage_positions for p in stage_positions if p.sequence)
        ):
            raise ValueError(
                "Currently, a Position sequence cannot have multiple stage positions!"
            )

        # Cannot use autofocus plan with absolute z_plan
        if Z in order and z_plan is not None and not z_plan.is_relative:
            err = "Absolute Z positions cannot be used with autofocus plan."
            if isinstance(autofocus_plan, AxesBasedAF):
                raise ValueError(err)
            for p in stage_positions:
                if p.sequence is not None and p.sequence.autofocus_plan:
                    raise ValueError(err)

        return order

    def __str__(self) -> str:
        shape = [
            f"n{k.lower()}: {len(list(self.iter_axis(k)))}" for k in self.axis_order
        ]
        return "Multi-Dimensional Acquisition ▶ " + ", ".join(shape)

    def __len__(self) -> int:
        """Return the number of events in this sequence."""
        if self._length is None:
            self._length = len(list(self.iter_events()))
        return self._length

    @property
    def shape(self) -> Tuple[int, ...]:
        """Return the shape of this sequence.

        !!! note
            This doesn't account for jagged arrays, like skipped Z or channel frames.
        """
        return tuple(s for s in self.sizes.values() if s)

    @property
    def sizes(self) -> Dict[str, int]:
        """Mapping of axis to size of that axis."""
        return {k: len(list(self.iter_axis(k))) for k in self.axis_order}

    @property
    def used_axes(self) -> str:
        """Single letter string of axes used in this sequence, e.g. `ztc`."""
        return "".join(k for k in self.axis_order if self.sizes[k])

    def iter_axis(
        self, axis: str
    ) -> Iterator[Position | Channel | float | GridPosition]:
        """Iterate over the events of a given axis."""
        plan = {
            TIME: self.time_plan,
            POSITION: self.stage_positions,
            Z: self.z_plan,
            CHANNEL: self.channels,
            GRID: (
                self.grid_plan.iter_grid_positions(self._fov_size[0], self._fov_size[1])
                if self.grid_plan
                else ()
            ),
        }[axis]
        if plan:
            yield from plan

    def __iter__(self) -> Iterator[MDAEvent]:  # type: ignore [override]
        """Same as `iter_events`. Supports `for event in sequence: ...` syntax."""
        yield from self.iter_events()

    class _SkipFrame(Exception):
        pass

    def iter_events(self) -> Iterator[MDAEvent]:
        """Iterate over all events in the MDA sequence.

        See source of [useq._mda_sequence.iter_sequence][] for details on how
        events are constructed and yielded.

        Yields
        ------
        MDAEvent
            Each event in the MDA sequence.
        """
        return iter_sequence(self)

    def to_pycromanager(self) -> list[dict]:
        """Convenience to convert this sequence to a list of pycro-manager events.

        See: <https://pycro-manager.readthedocs.io/en/latest/apis.html>
        """
        return [event.to_pycromanager() for event in self]


MDAEvent.update_forward_refs(MDASequence=MDASequence)
Position.update_forward_refs(MDASequence=MDASequence)


class MDAEventDict(TypedDict, total=False):
    index: dict[str, int]
    channel: _mda_event.Channel | None
    exposure: float | None
    min_start_time: float | None
    pos_name: str | None
    x_pos: float | None
    y_pos: float | None
    z_pos: float | None
    sequence: MDASequence | None
    properties: list[tuple] | None
    metadata: dict


class PositionDict(TypedDict, total=False):
    x_pos: float
    y_pos: float
    z_pos: float


def iter_sequence(
    sequence: MDASequence,
    *,
    base_event_kwargs: MDAEventDict | None = None,
    event_kwarg_overrides: MDAEventDict | None = None,
    position_offsets: PositionDict | None = None,
) -> Iterator[MDAEvent]:
    """Iterate over all events in the MDA sequence.'.

    !!! note
        This method will usually be used via [`useq.MDASequence.iter_events`][], or by
        simply iterating over the sequence.

    This does the job of iterating over all the frames in the MDA sequence,
    handling the logic of merging all z plans in channels and stage positions
    defined in the plans for each axis.

    The is the most "logic heavy" part of `useq-schema` (the rest of which is
    almost entirely declarative).  This iterator is useful for consuming `MDASequence`
    objects in a python runtime, but it isn't considered a "core" part of the schema.

    Parameters
    ----------
    sequence : MDASequence
        The sequence to iterate over.
    base_event_kwargs : MDAEventDict | None
        A dictionary of "global" kwargs to begin with when building the kwargs passed
        to each MDAEvent.  These will be overriden by event-specific kwargs (e.g. if
        the event specifies a channel, it will be used instead of the
        `base_event_kwargs`.)
    event_kwarg_overrides : MDAEventDict | None
        A dictionary of kwargs that will be applied to all events. Unlike
        `base_event_kwargs`, these kwargs take precedence over any event-specific
        kwargs.
    position_offsets : PositionDict | None
        A dictionary of offsets to apply to each position. This can be used to shift
        all positions in a sub-sequence.  Keys must be one of `x_pos`, `y_pos`, or
        `z_pos` and values should be floats.s

    Yields
    ------
    MDAEvent
        Each event in the MDA sequence.
    """
    order = sequence.used_axes
    axis_iterators = (enumerate(sequence.iter_axis(ax)) for ax in order)
    for item in product(*axis_iterators):
        if not item:  # the case with no events
            continue  # pragma: no cover

        # get axes objects for this event
        index, time, position, grid, channel, z_pos = _parse_axes(zip(order, item))

        # skip if necessary
        if _should_skip(position, channel, index, sequence.z_plan):
            continue

        # build kwargs that will be passed to this MDAEvent
        event_kwargs = base_event_kwargs or MDAEventDict(sequence=sequence)
        # the .update() here lets us build on top of the base_event.index if present
        event_kwargs.setdefault("index", {}).update(index)
        # determine x, y, z positions
        event_kwargs.update(_xyzpos(position, channel, sequence.z_plan, grid, z_pos))

        if position and position.name:
            event_kwargs["pos_name"] = position.name
        if channel:
            event_kwargs["channel"] = channel.to_event_channel()
            if channel.exposure is not None:
                event_kwargs["exposure"] = channel.exposure
        if time is not None:
            event_kwargs["min_start_time"] = time

        # apply any overrides
        if event_kwarg_overrides:
            event_kwargs.update(event_kwarg_overrides)

        # shift positions if position_offsets have been provided
        # (usually from sub-sequences)
        if position_offsets:
            for k, v in position_offsets.items():
                if event_kwargs[k] is not None:  # type: ignore[literal-required]
                    event_kwargs[k] += v  # type: ignore[literal-required]

        # grab global autofocus plan (may be overridden by position-specific plan below)
        autofocus_plan = sequence.autofocus_plan

        # if a position has been declared with a sub-sequence, we recurse into it
        if position:
            if position.sequence:
                # determine any relative position shifts or global overrides
                _pos, _offsets = _position_offsets(position, event_kwargs)
                # build overrides for this position
                pos_overrides = MDAEventDict(sequence=sequence, **_pos)  # type: ignore
                if position.name:
                    pos_overrides["pos_name"] = position.name

                sub_seq = position.sequence
                # if the sub-sequence doe not have an autofocus plan, we override it
                # with the parent sequence's autofocus plan
                if not sub_seq.autofocus_plan:
                    sub_seq = sub_seq.copy(update={"autofocus_plan": autofocus_plan})

                # recurse into the sub-sequence
                yield from iter_sequence(
                    sub_seq,
                    base_event_kwargs=event_kwargs.copy(),
                    event_kwarg_overrides=pos_overrides,
                    position_offsets=_offsets,
                )
                continue
            # note that position.sequence may be Falsey even if not None, for example
            # if all it has is an autofocus plan.  In that case, we don't recurse.
            # and we don't hit the continue statement, but we can use the autofocus plan
            elif position.sequence is not None and position.sequence.autofocus_plan:
                autofocus_plan = position.sequence.autofocus_plan

        event = MDAEvent(**event_kwargs)
        if autofocus_plan:
            af_event = autofocus_plan.event(event)
            if af_event is not None:
                yield af_event
        yield event


def _position_offsets(
    position: Position, event_kwargs: MDAEventDict
) -> tuple[MDAEventDict, PositionDict]:
    """Determine shifts and position overrides for position subsequences."""
    pos_seq = cast("MDASequence", position.sequence)
    overrides = MDAEventDict()
    offsets = PositionDict()
    if not pos_seq.z_plan:
        # if this position has no z_plan, we use the z_pos from the parent
        overrides["z_pos"] = event_kwargs.get("z_pos")
    elif pos_seq.z_plan.is_relative:
        # otherwise apply z-shifts if this position has a relative z_plan
        offsets["z_pos"] = position.z or 0.0

    if not pos_seq.grid_plan:
        # if this position has no grid plan, we use the x_pos and y_pos from the parent
        overrides["x_pos"] = event_kwargs.get("x_pos")
        overrides["y_pos"] = event_kwargs.get("y_pos")
    elif pos_seq.grid_plan.is_relative:
        # otherwise apply x/y shifts if this position has a relative grid plan
        offsets["x_pos"] = position.x or 0.0
        offsets["y_pos"] = position.y or 0.0
    return overrides, offsets


def _parse_axes(
    event: zip[tuple[str, Any]],
) -> tuple[
    dict[str, int],
    float | None,  # time
    Position | None,
    GridPosition | None,
    Channel | None,
    float | None,  # z
]:
    """Parse an individual event from the product of axis iterators.

    Returns typed objects for each axis, and the index of the event.
    """
    _ev = dict(event)
    index = {ax: _ev[ax][0] for ax in INDICES if ax in _ev}
    axes = (_ev[ax][1] if ax in _ev else None for ax in INDICES)
    return (index, *axes)  # type: ignore[return-value]


def _should_skip(
    position: Position | None,
    channel: Channel | None,
    index: dict[str, int],
    z_plan: AnyZPlan | None,
) -> bool:
    """Return True if this event should be skipped."""
    if channel:
        # skip channels
        if TIME in index and index[TIME] % channel.acquire_every:
            return True

        # only acquire on the middle plane:
        if not channel.do_stack and z_plan and index[Z] != len(z_plan) // 2:
            return True

    if not position or not position.sequence:
        return False

    # NOTE: if we ever add more plans, they will need to be explicitly added
    # https://github.com/pymmcore-plus/useq-schema/pull/85

    # get if sub-sequence has any plan
    plans = any(
        (
            position.sequence.grid_plan,
            position.sequence.z_plan,
            position.sequence.time_plan,
        )
    )
    # overwriting the *global* channel index since it is no longer relevant.
    # if channel IS SPECIFIED in the position.sequence WITH any plan,
    # we skip otherwise the channel will be acquired twice. Same happens if
    # the channel IS NOT SPECIFIED but ANY plan is.
    if (
        CHANNEL in index
        and index[CHANNEL] != 0
        and ((position.sequence.channels and plans) or not plans)
    ):
        return True
    if Z in index and index[Z] != 0 and position.sequence.z_plan:
        return True
    if GRID in index and index[GRID] != 0 and position.sequence.grid_plan:
        return True
    return False


def _xyzpos(
    position: Position | None,
    channel: Channel | None,
    z_plan: AnyZPlan | None,
    grid: GridPosition | None = None,
    z_pos: float | None = None,
) -> MDAEventDict:
    if z_pos is not None:
        # combine z_pos with z_offset
        if channel and channel.z_offset is not None:
            z_pos += channel.z_offset
        if z_plan and z_plan.is_relative:
            # TODO: either disallow without position z, or add concept of "current"
            z_pos += getattr(position, Z, None) or 0
    elif position:
        z_pos = position.z

    if grid:
        x_pos: Optional[float] = grid.x
        y_pos: Optional[float] = grid.y
        if grid.is_relative:
            px = getattr(position, "x", 0) or 0
            py = getattr(position, "y", 0) or 0
            x_pos = x_pos + px if x_pos is not None else None
            y_pos = y_pos + py if y_pos is not None else None
    else:
        x_pos = getattr(position, "x", None)
        y_pos = getattr(position, "y", None)

    return {"x_pos": x_pos, "y_pos": y_pos, "z_pos": z_pos}<|MERGE_RESOLUTION|>--- conflicted
+++ resolved
@@ -1,11 +1,7 @@
 from __future__ import annotations
 
 from itertools import product
-<<<<<<< HEAD
-from typing import Any, Dict, Iterator, Optional, Sequence, Tuple, cast, no_type_check
-=======
-from typing import Any, Dict, Iterator, Optional, Sequence, Tuple, Union, cast
->>>>>>> de023083
+from typing import Any, Dict, Iterator, Optional, Sequence, Tuple, cast
 from uuid import UUID, uuid4
 from warnings import warn
 
