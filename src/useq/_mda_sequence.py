from __future__ import annotations

import contextlib
from itertools import product
from typing import (
    Any,
    Dict,
    Iterator,
    Optional,
    Sequence,
    Tuple,
    Union,
    no_type_check,
)
from uuid import UUID, uuid4
from warnings import warn

import numpy as np
from pydantic import Field, PrivateAttr, root_validator, validator

from ._base_model import UseqModel
from ._channel import Channel
from ._grid import AnyGridPlan, GridPosition, NoGrid
from ._mda_event import MDAEvent
from ._position import Position
from ._time import AnyTimePlan, NoT
from ._z import AnyZPlan, NoZ

TIME = "t"
CHANNEL = "c"
POSITION = "p"
Z = "z"
GRID = "g"
INDICES = (TIME, POSITION, GRID, CHANNEL, Z)

Undefined = object()


class MDASequence(UseqModel):
    """A sequence of MDA (Multi-Dimensional Acquisition) events.

    This is the core object in the `useq` library, and is used define a sequence of
    events to be run on a microscope. It object may be constructed manually, or from
    file (e.g. json or yaml).

    The object itself acts as an iterator for [`useq.MDAEvent`][] objects:

    Attributes
    ----------
    metadata : dict
        A dictionary of user metadata to be stored with the sequence.
    axis_order : str
        The order of the axes in the sequence. Must be a permutation of `"tpgcz"`. The
        default is `"tpgcz"`.
    stage_positions : tuple[Position, ...]
        The stage positions to visit. (each with `x`, `y`, `z`, `name`, and `sequence`,
        all of which are optional).
    grid_plan : GridFromCorners, GridRelative, NoGrid
        The grid plan to follow. One of `GridFromCorners`, `GridRelative` or `NoGrid`.
    channels : tuple[Channel, ...]
        The channels to acquire. see `Channel`.
    time_plan : MultiPhaseTimePlan | TIntervalDuration | TIntervalLoops \
        | TDurationLoops | NoT
        The time plan to follow. One of `TIntervalDuration`, `TIntervalLoops`,
        `TDurationLoops`, `MultiPhaseTimePlan`, or `NoT`
    z_plan : ZTopBottom | ZRangeAround | ZAboveBelow | ZRelativePositions | \
        ZAbsolutePositions | NoZ
        The z plan to follow. One of `ZTopBottom`, `ZRangeAround`, `ZAboveBelow`,
        `ZRelativePositions`, `ZAbsolutePositions`, or `NoZ`.
    uid : UUID
        A read-only unique identifier (uuid version 4) for the sequence. This will be
        generated, do not set.

    Examples
    --------
    >>> from useq import MDASequence, Position, Channel, TIntervalDuration
    >>> seq = MDASequence(
    ...     time_plan={"interval": 0.1, "loops": 2},
    ...     stage_positions=[(1, 1, 1)],
    ...     grid_plan={"rows": 2, "cols": 2},
    ...     z_plan={"range": 3, "step": 1},
    ...     channels=[{"config": "DAPI", "exposure": 1}]
    ... )
    >>> print(seq)
    Multi-Dimensional Acquisition ▶ nt: 2, np: 1, nc: 1, nz: 4, ng: 4

    >>> for event in seq:
    ...     print(event)

    >>> print(seq.yaml())
    channels:
    - config: DAPI
      exposure: 1.0
    grid_plan:
      columns: 2
      rows: 2
    stage_positions:
    - x: 1.0
      y: 1.0
      z: 1.0
    time_plan:
      interval: '0:00:00.100000'
      loops: 2
    z_plan:
      range: 3.0
      step: 1.0
    """

    metadata: Dict[str, Any] = Field(default_factory=dict)
    axis_order: str = "".join(INDICES)
    stage_positions: Tuple[Position, ...] = Field(default_factory=tuple)
    grid_plan: AnyGridPlan = Field(default_factory=NoGrid)
    channels: Tuple[Channel, ...] = Field(default_factory=tuple)
    time_plan: AnyTimePlan = Field(default_factory=NoT)
    z_plan: AnyZPlan = Field(default_factory=NoZ)

    _uid: UUID = PrivateAttr(default_factory=uuid4)
    _length: Optional[int] = PrivateAttr(default=None)
    _fov_size: Tuple[float, float] = PrivateAttr(default=(1, 1))

    @property
    def uid(self) -> UUID:
        """A unique identifier for this sequence."""
        return self._uid

    def set_fov_size(self, fov_size: Tuple[float, float]) -> None:
        """Set the field of view size.

        This is used to calculate the number of positions in a grid plan.
        """
        self._fov_size = fov_size
        # set the same fov also to any position sequence
        for pos in self.stage_positions:
            # using contextlib because if we use "if pos.sequence"
            # we will start the MDASequence validation with a fov_size of (1,1)
            with contextlib.suppress(AttributeError):
                pos.sequence._fov_size = fov_size  # type: ignore

    @no_type_check
    def replace(
        self,
        metadata: Dict[str, Any] = Undefined,
        axis_order: str = Undefined,
        stage_positions: Tuple[Position, ...] = Undefined,
        grid_plan: AnyGridPlan = Undefined,
        channels: Tuple[Channel, ...] = Undefined,
        time_plan: AnyTimePlan = Undefined,
        z_plan: AnyZPlan = Undefined,
    ) -> MDASequence:
        """Return a new `MDAsequence` replacing specified kwargs with new values.

        MDASequences are immutable, so this method is useful for creating a new
        sequence with only a few fields changed.  The uid of the new sequence will
        be different from the original
        """
        kwargs = {
            k: v for k, v in locals().items() if v is not Undefined and k != "self"
        }
        state = self.dict(exclude={"uid"})
        return type(self)(**{**state, **kwargs})

    def __hash__(self) -> int:
        return hash(self.uid)

    @validator("z_plan", pre=True)
    def validate_zplan(cls, v: Any) -> Union[dict, NoZ]:
        return v or NoZ()

    @validator("time_plan", pre=True)
    def validate_time_plan(cls, v: Any) -> Union[dict, NoT]:
        return {"phases": v} if isinstance(v, (tuple, list)) else v or NoT()

    @validator("stage_positions", pre=True)
    def validate_positions(cls, v: Any) -> Any:
        if isinstance(v, np.ndarray):
            if v.ndim == 1:
                return [v]
            elif v.ndim == 2:
                return list(v)
        return v

    @validator("axis_order", pre=True)
    def validate_axis_order(cls, v: Any) -> str:
        if not isinstance(v, str):
            raise TypeError(f"acquisition order must be a string, got {type(v)}")
        order = v.lower()
        extra = {x for x in order if x not in INDICES}
        if extra:
            raise ValueError(
                f"Can only iterate over axes: {INDICES!r}. Got extra: {extra}"
            )
        if len(set(order)) < len(order):
            raise ValueError(f"Duplicate entries found in acquisition order: {order}")

        return order

    @root_validator
    def validate_mda(cls, values: Dict[str, Any]) -> Dict[str, Any]:
        if "axis_order" in values:
            values["axis_order"] = cls._check_order(
                values["axis_order"],
                z_plan=values.get("z_plan"),
                stage_positions=values.get("stage_positions", ()),
                channels=values.get("channels", ()),
            )
        return values

    def __eq__(self, other: Any) -> bool:
        """Return `True` if two `MDASequences` are equal (uid is excluded)."""
        if isinstance(other, MDASequence):
            return bool(self.dict(exclude={"uid"}) == other.dict(exclude={"uid"}))
        else:
            return False

    @staticmethod
    def _check_order(
        order: str,
        z_plan: Optional[AnyZPlan] = None,
        stage_positions: Sequence[Position] = (),
        channels: Sequence[Channel] = (),
    ) -> str:
        if (
            Z in order
            and POSITION in order
            and order.index(Z) < order.index(POSITION)
            and z_plan
            and any(p.sequence.z_plan for p in stage_positions if p.sequence)
        ):
            raise ValueError(
                f"{Z!r} cannot precede {POSITION!r} in acquisition order if "
                "any position specifies a z_plan"
            )

        if (
            CHANNEL in order
            and TIME in order
            and any(c.acquire_every > 1 for c in channels)
            and order.index(CHANNEL) < order.index(TIME)
        ):
            warn(
                f"Channels with skipped frames detected, but {CHANNEL!r} precedes "
                "{TIME!r} in the acquisition order: may not yield intended results."
            )

        return order

    def __str__(self) -> str:
        shape = [
            f"n{k.lower()}: {len(list(self.iter_axis(k)))}" for k in self.axis_order
        ]
        return "Multi-Dimensional Acquisition ▶ " + ", ".join(shape)

    def __len__(self) -> int:
        """Return the number of events in this sequence."""
        if self._length is None:
            self._length = len(list(self.iter_events()))
        return self._length

    @property
    def shape(self) -> Tuple[int, ...]:
        """Return the shape of this sequence.

        !!! note

            This doesn't account for jagged arrays, like skipped Z or channel frames.
        """
        return tuple(s for s in self.sizes.values() if s)

    @property
    def sizes(self) -> Dict[str, int]:
        """Mapping of axis to size of that axis."""
        return {k: len(list(self.iter_axis(k))) for k in self.axis_order}

    @property
    def used_axes(self) -> str:
        """Single letter string of axes used in this sequence, e.g. `ztc`."""
        return "".join(k for k in self.axis_order if self.sizes[k])

    def iter_axis(
        self, axis: str
    ) -> Iterator[Position | Channel | float | GridPosition]:
        """Iterate over the events of a given axis."""
        yield from {
            TIME: self.time_plan,
            POSITION: self.stage_positions,
            Z: self.z_plan,
            CHANNEL: self.channels,
            GRID: self.grid_plan.iter_grid_positions(
                self._fov_size[0], self._fov_size[1]
            ),
        }[axis]

    def __iter__(self) -> Iterator[MDAEvent]:  # type: ignore [override]
        """Same as `iter_events`. Supports `for event in sequence: ...` syntax."""
        yield from self.iter_events()

    class _SkipFrame(Exception):
        pass

    def iter_events(self) -> Iterator[MDAEvent]:
        """Iterate over all events in the MDA sequence.

        See source of [useq._mda_sequence.iter_sequence][] for details on how
        events are constructed and yielded.

        Yields
        ------
        MDAEvent
            Each event in the MDA sequence.
        """
        return iter_sequence(self)

    def _get_event_and_index(
<<<<<<< HEAD
        self,
=======
        self, 
        # sequence: MDASequence,
>>>>>>> 13682332
        item: tuple[Any, ...],
        current_index: dict[str, int] = None,  # type: ignore
    ) -> tuple[dict[str, tuple], dict[str, int]]:
        if current_index is None:
            current_index = {}
<<<<<<< HEAD
=======
        # event = dict(zip(sequence.used_axes, item))
>>>>>>> 13682332
        event = dict(zip(self.used_axes, item))
        index = current_index or {}
        for k in INDICES:
            if k in event:
                index[k] = event[k][0]
        return event, index

<<<<<<< HEAD
=======

>>>>>>> 13682332
    def _get_axis_info(
        self, event: dict[str, tuple]
    ) -> tuple[Position | None, Channel | None, float | None, GridPosition | None]:
        position: Optional[Position] = event[POSITION][1] if POSITION in event else None
        channel: Optional[Channel] = event[CHANNEL][1] if CHANNEL in event else None
        time: Optional[int] = event[TIME][1] if TIME in event else None
        grid: Optional[GridPosition] = event[GRID][1] if GRID in event else None
        return position, channel, time, grid

    def _get_z(
<<<<<<< HEAD
        self,
=======
        self, 
        # sequence: MDASequence,
>>>>>>> 13682332
        event: dict[str, tuple],
        index: dict[str, int],
        position: Position | None,
        channel: Channel | None,
    ) -> float | None:
        return (
<<<<<<< HEAD
=======
            # sequence._combine_z(event[Z][1], index[Z], channel, position)
>>>>>>> 13682332
            self._combine_z(event[Z][1], index[Z], channel, position)
            if Z in event
            else position.z
            if position
            else None
        )
<<<<<<< HEAD

=======
    
>>>>>>> 13682332
    def _combine_z(
        self,
        z_pos: float,
        z_ind: int,
        channel: Optional[Channel],
        position: Optional[Position],
    ) -> float:
        if channel:
            # only acquire on the middle plane:
            if not channel.do_stack and z_ind != len(self.z_plan) // 2:
                raise self._SkipFrame()
            if channel.z_offset is not None:
                z_pos += channel.z_offset
        if self.z_plan.is_relative:
            # TODO: either disallow without position z, or add concept of "current"
            z_pos += getattr(position, Z, None) or 0
        return z_pos

    def _get_xy_from_grid(
        self, position: Position | None, grid: GridPosition
    ) -> tuple[float | None, float | None]:
        x_pos = getattr(position, "x", 0.0) or 0.0
        y_pos = getattr(position, "y", 0.0) or 0.0

        x_grid_pos: Optional[float] = grid.x
        y_grid_pos: Optional[float] = grid.y
        if grid.is_relative:
            x_pos = (
                x_grid_pos + x_pos
                if (x_pos is not None and x_grid_pos is not None)
                else None
            )
            y_pos = (
                y_grid_pos + y_pos
                if (y_pos is not None and y_grid_pos is not None)
                else None
            )
        else:
            x_pos = x_grid_pos
            y_pos = y_grid_pos
        return x_pos, y_pos

    def to_pycromanager(self) -> list[dict]:
        """Convenience to convert this sequence to a list of pycro-manager events.

        See: <https://pycro-manager.readthedocs.io/en/latest/apis.html>
        """
        return [event.to_pycromanager() for event in self]


MDAEvent.update_forward_refs(MDASequence=MDASequence)
Position.update_forward_refs(MDASequence=MDASequence)


def iter_sequence(sequence: MDASequence) -> Iterator[MDAEvent]:
    """Iterate over all events in the MDA sequence.

    !!! note
        This method will usually be used via [`useq.MDASequence.iter_events`][], or by
        simply iterating over the sequence.

    This does the job of iterating over all the frames in the MDA sequence,
    handling the logic of merging all z plans in channels and stage positions
    defined in the plans for each axis.

    The is the most "logic heavy" part of `useq-schema` (the rest of which is
    almost entirely declarative).  This iterator is useful for consuming `MDASequence`
    objects in a python runtime, but it isn't considered a "core" part of the schema.

    Yields
    ------
    MDAEvent
        Each event in the MDA sequence.
    """
    global_index = 0
    event_iterator = (enumerate(sequence.iter_axis(ax)) for ax in sequence.used_axes)
    for item in product(*event_iterator):
        if not item:  # the case with no events
            continue  # pragma: no cover

<<<<<<< HEAD
=======
        # _ev, index = _get_event_and_index(sequence, item)
        # position, channel, time, grid = _get_axis_info(_ev)
>>>>>>> 13682332
        _ev, index = sequence._get_event_and_index(item)
        position, channel, time, grid = sequence._get_axis_info(_ev)

        # skip channels
        if channel and TIME in index and index[TIME] % channel.acquire_every:
            continue
        # skip if in position sequence
        if position and position.sequence and GRID in index and index[GRID] != 0:
            continue
        if position and position.sequence and Z in index and index[Z] != 0:
            continue

        try:
<<<<<<< HEAD
=======
            # z_pos = _get_z(sequence, _ev, index, position, channel)
>>>>>>> 13682332
            z_pos = sequence._get_z(_ev, index, position, channel)
        except sequence._SkipFrame:
            continue

        # position sequence
        if position and position.sequence:
            p_seq = position.sequence
            p_event_iterator = (
                enumerate(p_seq.iter_axis(ax)) for ax in p_seq.used_axes
            )
            for p_item in product(*p_event_iterator):
                yield _iter_position_sequence(
                    p_seq,
                    index,
                    p_item,
                    position,
                    z_pos,
                    channel,
                    grid,
                    global_index,
                )
                global_index += 1
            continue

        _channel = (
            {"config": channel.config, "group": channel.group} if channel else None
        )

        x_pos = getattr(position, "x", None)
        y_pos = getattr(position, "y", None)

        if grid:
<<<<<<< HEAD
=======
            # x_pos, y_pos = _get_xy_from_grid(position, grid)
>>>>>>> 13682332
            x_pos, y_pos = sequence._get_xy_from_grid(position, grid)

        yield MDAEvent(
            index=index,
            min_start_time=time,
            pos_name=getattr(position, "name", None),
            x_pos=x_pos,
            y_pos=y_pos,
            z_pos=z_pos,
            exposure=getattr(channel, "exposure", None),
            channel=_channel,
            sequence=sequence,
            global_index=global_index,
        )
        global_index += 1


def _iter_position_sequence(
    sequence: MDASequence,
    index: dict[str, int],
    item: tuple[Any, ...],
    position: Position | None,
    z_pos: float | None,
    channel: Channel | None,
    grid: GridPosition | None,
    global_index: int,
) -> MDAEvent:
    """Iterate over all events in the Position MDA sequence."""
<<<<<<< HEAD
=======
    # _p_ev, p_index = _get_event_and_index(sequence, item, index)
    # _, p_channel, sub_time, p_grid = _get_axis_info(_p_ev)
>>>>>>> 13682332
    _p_ev, p_index = sequence._get_event_and_index(item, index)
    _, p_channel, sub_time, p_grid = sequence._get_axis_info(_p_ev)

    p_channel = p_channel or channel
    p_grid = p_grid or grid

    _p_channel = (
        {"config": p_channel.config, "group": p_channel.group} if p_channel else None
    )

    x_pos = getattr(position, "x", None)
    y_pos = getattr(position, "y", None)

    if p_grid:
<<<<<<< HEAD
        x_pos, y_pos = sequence._get_xy_from_grid(position, p_grid)

    z_pos = (
=======
        # x_pos, y_pos = _get_xy_from_grid(position, p_grid)
        x_pos, y_pos = sequence._get_xy_from_grid(position, p_grid)

    z_pos = (
        # _get_z(sequence, _p_ev, p_index, position, p_channel)
>>>>>>> 13682332
        sequence._get_z(_p_ev, p_index, position, p_channel)
        if sequence.z_plan
        else z_pos
    )
    return MDAEvent(
        index=p_index,
        min_start_time=sub_time,
        pos_name=getattr(position, "name", None),
        x_pos=x_pos,
        y_pos=y_pos,
        z_pos=z_pos,
        exposure=getattr(p_channel, "exposure", None),
        channel=_p_channel,
        sequence=sequence,
        global_index=global_index,
    )<|MERGE_RESOLUTION|>--- conflicted
+++ resolved
@@ -311,21 +311,12 @@
         return iter_sequence(self)
 
     def _get_event_and_index(
-<<<<<<< HEAD
         self,
-=======
-        self, 
-        # sequence: MDASequence,
->>>>>>> 13682332
         item: tuple[Any, ...],
         current_index: dict[str, int] = None,  # type: ignore
     ) -> tuple[dict[str, tuple], dict[str, int]]:
         if current_index is None:
             current_index = {}
-<<<<<<< HEAD
-=======
-        # event = dict(zip(sequence.used_axes, item))
->>>>>>> 13682332
         event = dict(zip(self.used_axes, item))
         index = current_index or {}
         for k in INDICES:
@@ -333,10 +324,6 @@
                 index[k] = event[k][0]
         return event, index
 
-<<<<<<< HEAD
-=======
-
->>>>>>> 13682332
     def _get_axis_info(
         self, event: dict[str, tuple]
     ) -> tuple[Position | None, Channel | None, float | None, GridPosition | None]:
@@ -347,33 +334,19 @@
         return position, channel, time, grid
 
     def _get_z(
-<<<<<<< HEAD
         self,
-=======
-        self, 
-        # sequence: MDASequence,
->>>>>>> 13682332
         event: dict[str, tuple],
         index: dict[str, int],
         position: Position | None,
         channel: Channel | None,
     ) -> float | None:
         return (
-<<<<<<< HEAD
-=======
-            # sequence._combine_z(event[Z][1], index[Z], channel, position)
->>>>>>> 13682332
             self._combine_z(event[Z][1], index[Z], channel, position)
             if Z in event
             else position.z
             if position
             else None
         )
-<<<<<<< HEAD
-
-=======
-    
->>>>>>> 13682332
     def _combine_z(
         self,
         z_pos: float,
@@ -454,11 +427,6 @@
         if not item:  # the case with no events
             continue  # pragma: no cover
 
-<<<<<<< HEAD
-=======
-        # _ev, index = _get_event_and_index(sequence, item)
-        # position, channel, time, grid = _get_axis_info(_ev)
->>>>>>> 13682332
         _ev, index = sequence._get_event_and_index(item)
         position, channel, time, grid = sequence._get_axis_info(_ev)
 
@@ -472,10 +440,6 @@
             continue
 
         try:
-<<<<<<< HEAD
-=======
-            # z_pos = _get_z(sequence, _ev, index, position, channel)
->>>>>>> 13682332
             z_pos = sequence._get_z(_ev, index, position, channel)
         except sequence._SkipFrame:
             continue
@@ -508,10 +472,6 @@
         y_pos = getattr(position, "y", None)
 
         if grid:
-<<<<<<< HEAD
-=======
-            # x_pos, y_pos = _get_xy_from_grid(position, grid)
->>>>>>> 13682332
             x_pos, y_pos = sequence._get_xy_from_grid(position, grid)
 
         yield MDAEvent(
@@ -540,11 +500,6 @@
     global_index: int,
 ) -> MDAEvent:
     """Iterate over all events in the Position MDA sequence."""
-<<<<<<< HEAD
-=======
-    # _p_ev, p_index = _get_event_and_index(sequence, item, index)
-    # _, p_channel, sub_time, p_grid = _get_axis_info(_p_ev)
->>>>>>> 13682332
     _p_ev, p_index = sequence._get_event_and_index(item, index)
     _, p_channel, sub_time, p_grid = sequence._get_axis_info(_p_ev)
 
@@ -559,17 +514,9 @@
     y_pos = getattr(position, "y", None)
 
     if p_grid:
-<<<<<<< HEAD
         x_pos, y_pos = sequence._get_xy_from_grid(position, p_grid)
 
     z_pos = (
-=======
-        # x_pos, y_pos = _get_xy_from_grid(position, p_grid)
-        x_pos, y_pos = sequence._get_xy_from_grid(position, p_grid)
-
-    z_pos = (
-        # _get_z(sequence, _p_ev, p_index, position, p_channel)
->>>>>>> 13682332
         sequence._get_z(_p_ev, p_index, position, p_channel)
         if sequence.z_plan
         else z_pos
