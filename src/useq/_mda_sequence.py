from __future__ import annotations

<<<<<<< HEAD
from types import MappingProxyType
=======
from collections.abc import Iterable, Iterator, Mapping, Sequence
from contextlib import suppress
>>>>>>> fec18af4
from typing import (
    TYPE_CHECKING,
    Any,
    Optional,
    Union,
)
from uuid import UUID, uuid4
from warnings import warn

import numpy as np
from pydantic import Field, PrivateAttr, field_validator, model_validator

from useq._base_model import UseqModel
from useq._channel import Channel
from useq._grid import MultiPointPlan  # noqa: TC001
from useq._hardware_autofocus import AnyAutofocusPlan, AxesBasedAF
from useq._iter_sequence import iter_sequence
from useq._plate import WellPlatePlan
from useq._position import Position, PositionBase
from useq._time import AnyTimePlan  # noqa: TC001
from useq._utils import AXES, Axis, TimeEstimate, estimate_sequence_duration
from useq._z import AnyZPlan  # noqa: TC001

if TYPE_CHECKING:
    from typing_extensions import Self

    from useq._mda_event import MDAEvent


class MDASequence(UseqModel):
    """A sequence of MDA (Multi-Dimensional Acquisition) events.

    This is the core object in the `useq` library, and is used define a sequence of
    events to be run on a microscope. It object may be constructed manually, or from
    file (e.g. json or yaml).

    The object itself acts as an iterator for [`useq.MDAEvent`][] objects:

    Attributes
    ----------
    metadata : dict
        A dictionary of user metadata to be stored with the sequence.
    axis_order : str
        The order of the axes in the sequence. Must be a permutation of `"tpgcz"`. The
        default is `"tpgcz"`.
    stage_positions : tuple[Position, ...]
        The stage positions to visit. (each with `x`, `y`, `z`, `name`, and `sequence`,
        all of which are optional).
    grid_plan : GridFromEdges | GridRelative | None
        The grid plan to follow. One of `GridFromEdges`, `GridRelative` or `None`.
    channels : tuple[Channel, ...]
        The channels to acquire. see `Channel`.
    time_plan : MultiPhaseTimePlan | TIntervalDuration | TIntervalLoops \
        | TDurationLoops | None
        The time plan to follow. One of `TIntervalDuration`, `TIntervalLoops`,
        `TDurationLoops`, `MultiPhaseTimePlan`, or `None`
    z_plan : ZTopBottom | ZRangeAround | ZAboveBelow | ZRelativePositions | \
        ZAbsolutePositions | None
        The z plan to follow. One of `ZTopBottom`, `ZRangeAround`, `ZAboveBelow`,
        `ZRelativePositions`, `ZAbsolutePositions`, or `None`.
    uid : UUID
        A read-only unique identifier (uuid version 4) for the sequence. This will be
        generated, do not set.
    autofocus_plan : AxesBasedAF | None
        The hardware autofocus plan to follow. One of `AxesBasedAF` or `None`.
    keep_shutter_open_across : tuple[str, ...]
        A tuple of axes `str` across which the illumination shutter should be kept open.
        Resulting events will have `keep_shutter_open` set to `True` if and only if
        ALL axes whose indices are changing are in this tuple. For example, if
        `keep_shutter_open_across=('z',)`, then the shutter would be kept open between
        events axes {'t': 0, 'z: 0} and {'t': 0, 'z': 1}, but not between
        {'t': 0, 'z': 0} and {'t': 1, 'z': 0}.

    Examples
    --------
    Create a MDASequence

    >>> from useq import MDASequence, Position, Channel, TIntervalDuration
    >>> seq = MDASequence(
    ...     axis_order="tpgcz",
    ...     time_plan={"interval": 0.1, "loops": 2},
    ...     stage_positions=[(1, 1, 1)],
    ...     grid_plan={"rows": 2, "columns": 2},
    ...     z_plan={"range": 3, "step": 1},
    ...     channels=[{"config": "DAPI", "exposure": 1}]
    ... )

    Print the sequence to visualize its structure

    >>> print(seq)
    ... MDASequence(
    ...     stage_positions=(Position(x=1.0, y=1.0, z=1.0, name=None),),
    ...     grid_plan=GridRowsColumns(
    ...         fov_width=None,
    ...         fov_height=None,
    ...         overlap=(0.0, 0.0),
    ...         mode=<OrderMode.row_wise_snake: 'row_wise_snake'>,
    ...         rows=2,
    ...         columns=2,
    ...         relative_to=<RelativeTo.center: 'center'>
    ...     ),
    ...     channels=(
    ...         Channel(
    ...             config='DAPI',
    ...             group='Channel',
    ...             exposure=1.0,
    ...             do_stack=True,
    ...             z_offset=0.0,
    ...             acquire_every=1,
    ...             camera=None
    ...         ),
    ...     ),
    ...     time_plan=TIntervalLoops(
    ...         prioritize_duration=False,
    ...         interval=datetime.timedelta(microseconds=100000),
    ...         loops=2
    ...     ),
    ...     z_plan=ZRangeAround(go_up=True, range=3.0, step=1.0)
    ... )

    Iterate over the events in the sequence

    >>> print(list(seq))
    ... [
    ...     MDAEvent(
    ...         index=mappingproxy({'t': 0, 'p': 0, 'g': 0, 'c': 0, 'z': 0}),
    ...         channel=Channel(config='DAPI'),
    ...         exposure=1.0,
    ...         min_start_time=0.0,
    ...         x_pos=0.5,
    ...         y_pos=1.5,
    ...         z_pos=-0.5
    ...     ),
    ...     MDAEvent(
    ...         index=mappingproxy({'t': 0, 'p': 0, 'g': 0, 'c': 0, 'z': 1}),
    ...         channel=Channel(config='DAPI'),
    ...         exposure=1.0,
    ...         min_start_time=0.0,
    ...         x_pos=0.5,
    ...         y_pos=1.5,
    ...         z_pos=0.5
    ...     ),
    ...     ...
    ... ]

    Print the sequence as yaml

    >>> print(seq.yaml())

    ```yaml
    axis_order:
       - t
       - p
       - g
       - c
       - z
    channels:
       - config: DAPI
         exposure: 1.0
    grid_plan:
       columns: 2
       rows: 2
    stage_positions:
       - x: 1.0
         y: 1.0
         z: 1.0
    time_plan:
       interval: '0:00:00.100000'
       loops: 2
    z_plan:
       range: 3.0
       step: 1.0
    ```
    """

    metadata: dict[str, Any] = Field(default_factory=dict)
    axis_order: tuple[str, ...] = AXES
    # note that these are BOTH just `Sequence[Position]` but we retain the distinction
    # here so that WellPlatePlans are preserved in the model instance.
    stage_positions: Union[WellPlatePlan, tuple[Position, ...]] = Field(  # type: ignore
        default_factory=tuple, union_mode="left_to_right"
    )
    grid_plan: Optional[MultiPointPlan] = Field(
        default=None, union_mode="left_to_right"
    )
    channels: tuple[Channel, ...] = Field(default_factory=tuple)
    time_plan: Optional[AnyTimePlan] = None
    z_plan: Optional[AnyZPlan] = None
    autofocus_plan: Optional[AnyAutofocusPlan] = None
    keep_shutter_open_across: tuple[str, ...] = Field(default_factory=tuple)

    _uid: UUID = PrivateAttr(default_factory=uuid4)
    _sizes: Optional[dict[str, int]] = PrivateAttr(default=None)

    @property
    def uid(self) -> UUID:
        """A unique identifier for this sequence."""
        return self._uid

    def __hash__(self) -> int:
        return hash(self.uid)

    @field_validator("z_plan", mode="before")
    def _validate_zplan(cls, v: Any) -> Optional[dict]:
        return v or None

    @field_validator("keep_shutter_open_across", mode="before")
    def _validate_keep_shutter_open_across(cls, v: tuple[str, ...]) -> tuple[str, ...]:
        try:
            v = tuple(v)
        except (TypeError, ValueError):  # pragma: no cover
            raise ValueError(
                f"keep_shutter_open_across must be string or a sequence of strings, "
                f"got {type(v)}"
            ) from None
        return v

    @field_validator("channels", mode="before")
    def _validate_channels(cls, value: Any) -> tuple[Channel, ...]:
        if isinstance(value, str) or not isinstance(
            value, Sequence
        ):  # pragma: no cover
            raise ValueError(f"channels must be a sequence, got {type(value)}")
        channels = []
        for v in value:
            if isinstance(v, Channel):
                channels.append(v)
            elif isinstance(v, str):
                channels.append(Channel.model_construct(config=v))
            elif isinstance(v, dict):
                channels.append(Channel(**v))
            else:  # pragma: no cover
                raise ValueError(f"Invalid Channel argument: {value!r}")
        return tuple(channels)

    @field_validator("stage_positions", mode="before")
    def _validate_stage_positions(
        cls, value: Any
    ) -> Union[WellPlatePlan, tuple[Position, ...]]:
        if isinstance(value, np.ndarray):
            if value.ndim == 1:
                value = [value]
            elif value.ndim == 2:
                value = list(value)
        else:
            with suppress(ValueError):
                val = WellPlatePlan.model_validate(value)
                return val
        if not isinstance(value, Sequence):  # pragma: no cover
            raise ValueError(
                "stage_positions must be a WellPlatePlan or Sequence[Position], "
                f"got {type(value)}"
            )

        positions = []
        for v in value:
            if isinstance(v, Position):
                positions.append(v)
            elif isinstance(v, dict):
                positions.append(Position(**v))
            elif isinstance(v, (np.ndarray, tuple)):
                x, *v = v
                y, *v = v or (None,)
                z = v[0] if v else None
                positions.append(Position(x=x, y=y, z=z))
            else:  # pragma: no cover
                raise ValueError(f"Cannot coerce {v!r} to Position")
        return tuple(positions)

    @field_validator("time_plan", mode="before")
    def _validate_time_plan(cls, v: Any) -> Optional[dict]:
        return {"phases": v} if isinstance(v, (tuple, list)) else v or None

    @field_validator("axis_order", mode="before")
    def _validate_axis_order(cls, v: Any) -> tuple[str, ...]:
        if not isinstance(v, Iterable):
            raise ValueError(f"axis_order must be iterable, got {type(v)}")
        order = tuple(str(x).lower() for x in v)
        extra = {x for x in order if x not in AXES}
        if extra:
            raise ValueError(
                f"Can only iterate over axes: {AXES!r}. Got extra: {extra}"
            )
        if len(set(order)) < len(order):
            raise ValueError(f"Duplicate entries found in acquisition order: {order}")

        return order

    @model_validator(mode="after")
    def _validate_mda(self) -> Self:
        if self.axis_order:
            self._check_order(
                self.axis_order,
                z_plan=self.z_plan,
                stage_positions=self.stage_positions,
                channels=self.channels,
                grid_plan=self.grid_plan,
                autofocus_plan=self.autofocus_plan,
            )
        if self.stage_positions and not isinstance(self.stage_positions, WellPlatePlan):
            for p in self.stage_positions:
                if hasattr(p, "sequence") and getattr(
                    p.sequence, "keep_shutter_open_across", None
                ):  # pragma: no cover
                    raise ValueError(
                        "keep_shutter_open_across cannot currently be set on a "
                        "Position sequence"
                    )
        return self

    def __eq__(self, other: Any) -> bool:
        """Return `True` if two `MDASequences` are equal (uid is excluded)."""
        if isinstance(other, MDASequence):
            return bool(
                self.model_dump(exclude={"uid"}) == other.model_dump(exclude={"uid"})
            )
        else:
            return False

    @staticmethod
    def _check_order(
        order: tuple[str, ...],
        z_plan: Optional[AnyZPlan] = None,
        stage_positions: Sequence[Position] = (),
        channels: Sequence[Channel] = (),
        grid_plan: Optional[MultiPointPlan] = None,
        autofocus_plan: Optional[AnyAutofocusPlan] = None,
    ) -> None:
        if (
            Axis.Z in order
            and Axis.POSITION in order
            and order.index(Axis.Z) < order.index(Axis.POSITION)
            and z_plan
            and any(
                p.sequence.z_plan for p in stage_positions if p.sequence is not None
            )
        ):
            raise ValueError(
                f"{str(Axis.Z)!r} cannot precede {str(Axis.POSITION)!r} in acquisition "
                "order if any position specifies a z_plan"
            )

        if (
            Axis.CHANNEL in order
            and Axis.TIME in order
            and any(c.acquire_every > 1 for c in channels)
            and order.index(Axis.CHANNEL) < order.index(Axis.TIME)
        ):
            warn(
                f"Channels with skipped frames detected, but {Axis.CHANNEL!r} precedes "
                "{TIME!r} in the acquisition order: may not yield intended results.",
                stacklevel=2,
            )

        if (
            Axis.GRID in order
            and Axis.POSITION in order
            and grid_plan
            and not grid_plan.is_relative
            and len(stage_positions) > 1
        ):
            sub_position_grid_plans = [
                p
                for p in stage_positions
                if p.sequence is not None and p.sequence.grid_plan
            ]
            if len(stage_positions) - len(sub_position_grid_plans) > 1:
                warn(
                    "Global grid plan will override sub-position grid plans.",
                    stacklevel=2,
                )

        if (
            Axis.POSITION in order
            and stage_positions
            and any(
                p.sequence.stage_positions
                for p in stage_positions
                if p.sequence is not None
            )
        ):
            raise ValueError(
                "Currently, a Position sequence cannot have multiple stage positions."
            )

        # Cannot use autofocus plan with absolute z_plan
        if Axis.Z in order and z_plan and not z_plan.is_relative:
            err = "Absolute Z positions cannot be used with autofocus plan."
            if isinstance(autofocus_plan, AxesBasedAF):
                raise ValueError(err)  # pragma: no cover
            for p in stage_positions:
                if p.sequence is not None and p.sequence.autofocus_plan:
                    raise ValueError(err)  # pragma: no cover

    @property
    def shape(self) -> tuple[int, ...]:
        """Return the shape of this sequence.

        !!! note
            This doesn't account for jagged arrays, like channels that exclude z
            stacks or skip timepoints.
        """
        return tuple(s for s in self.sizes.values() if s)

    def _axis_size(self, axis: str) -> int:
        """Return the size of a given axis.

        -1 indicates an infinite iterator.
        """
        # TODO: make a generic interface for axes
        if axis == Axis.TIME:
            # note that this may be -1, which implies infinite
            return self.time_plan.num_timepoints() if self.time_plan else 0
        if axis == Axis.POSITION:
            return len(self.stage_positions)
        if axis == Axis.Z:
            return self.z_plan.num_positions() if self.z_plan else 0
        if axis == Axis.CHANNEL:
            return len(self.channels)
        if axis == Axis.GRID:
            return self.grid_plan.num_positions() if self.grid_plan else 0
        raise ValueError(f"Invalid axis: {axis}")

    @property
    def sizes(self) -> Mapping[str, int]:
        """Mapping of axis name to size of that axis."""
        if self._sizes is None:
            self._sizes = {k: self._axis_size(k) for k in self.axis_order}
        return MappingProxyType(self._sizes)

    @property
    def used_axes(self) -> str:
        """Single letter string of axes used in this sequence, e.g. `ztc`."""
        sz = self.sizes
        return "".join(k for k in self.axis_order if sz[k])

    def iter_axis(self, axis: str) -> Iterator[Channel | float | PositionBase]:
        """Iterate over the positions or items of a given axis."""
        plan = {
            str(Axis.TIME): self.time_plan,
            str(Axis.POSITION): self.stage_positions,
            str(Axis.Z): self.z_plan,
            str(Axis.CHANNEL): self.channels,
            str(Axis.GRID): self.grid_plan,
        }[str(axis).lower()]
        if plan:
            yield from plan

    def __iter__(self) -> Iterator[MDAEvent]:  # type: ignore [override]
        """Same as `iter_events`. Supports `for event in sequence: ...` syntax."""
        yield from self.iter_events()

    def iter_events(self) -> Iterator[MDAEvent]:
        """Iterate over all events in the MDA sequence.

        See source of [useq._mda_sequence.iter_sequence][] for details on how
        events are constructed and yielded.

        Yields
        ------
        MDAEvent
            Each event in the MDA sequence.
        """
        return iter_sequence(self)

    def estimate_duration(self) -> TimeEstimate:
        """Estimate duration and other timing issues of an MDASequence.

        Notable mis-estimations may include:
        - when the time interval is shorter than the time it takes to acquire the data
        and any of the channels have `acquire_every` > 1
        - when channel exposure times are omitted. In this case, we assume 1ms exposure.

        Returns
        -------
        TimeEstimate
            A named 3-tuple with the following fields:
            - total_duration: float
                Estimated total duration of the experiment, in seconds.
            - per_t_duration: float
                Estimated duration of a single timepoint, in seconds.
            - time_interval_exceeded: bool
                Whether the time interval between timepoints is shorter than the time it
                takes to acquire the data
        """
        return estimate_sequence_duration(self)<|MERGE_RESOLUTION|>--- conflicted
+++ resolved
@@ -1,11 +1,8 @@
 from __future__ import annotations
 
-<<<<<<< HEAD
-from types import MappingProxyType
-=======
 from collections.abc import Iterable, Iterator, Mapping, Sequence
 from contextlib import suppress
->>>>>>> fec18af4
+from types import MappingProxyType
 from typing import (
     TYPE_CHECKING,
     Any,
