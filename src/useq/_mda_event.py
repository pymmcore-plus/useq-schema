--- conflicted
+++ resolved
@@ -268,11 +268,7 @@
         class Kwargs(TypedDict, total=False):
             """Type for the kwargs passed to the MDA event."""
 
-<<<<<<< HEAD
-            index: dict
-=======
             index: dict[str, int]
->>>>>>> d3df2b74
             channel: Channel | Channel.Kwargs
             exposure: float
             min_start_time: float
@@ -280,15 +276,9 @@
             x_pos: float
             y_pos: float
             z_pos: float
-<<<<<<< HEAD
-            slm_image: SLMImage
-            # sequence: "MDASequence"
-            properties: list[PropertyTuple]
-=======
             slm_image: SLMImage | SLMImage.Kwargs | npt.ArrayLike
             sequence: MDASequence | dict
             properties: list[tuple[str, str, Any]]
->>>>>>> d3df2b74
             metadata: dict
             action: AnyAction
             keep_shutter_open: bool
