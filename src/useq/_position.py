--- conflicted
+++ resolved
@@ -1,23 +1,15 @@
-<<<<<<< HEAD
+from collections.abc import Iterator, Sequence
 from typing import (
     TYPE_CHECKING,
     Any,
     Generic,
-    Iterator,
     Optional,
-    Sequence,
     SupportsIndex,
     TypeVar,
 )
 
 import numpy as np
 from pydantic import Field, model_validator
-=======
-from collections.abc import Iterator
-from typing import TYPE_CHECKING, Generic, Optional, SupportsIndex, TypeVar
-
-from pydantic import Field
->>>>>>> fec18af4
 
 from useq._base_model import FrozenModel, MutableModel
 
