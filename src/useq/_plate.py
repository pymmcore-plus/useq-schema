--- conflicted
+++ resolved
@@ -1,19 +1,12 @@
 from __future__ import annotations
 
-from collections.abc import Iterable, Iterator, Sequence
+from collections.abc import Iterable, Sequence
 from functools import cached_property
 from typing import (
     TYPE_CHECKING,
     Annotated,
     Any,
-<<<<<<< HEAD
     ClassVar,
-    Iterable,
-    List,
-    Sequence,
-    Tuple,
-=======
->>>>>>> fec18af4
     Union,
     cast,
     overload,
@@ -36,6 +29,8 @@
 from useq._position import Position, PositionBase, RelativePosition
 
 if TYPE_CHECKING:
+    from collections.abc import Iterator
+
     from pydantic_core import core_schema
 
     Index = Union[int, list[int], slice]
@@ -174,17 +169,13 @@
         default_factory=RelativePosition, union_mode="left_to_right"
     )
 
-<<<<<<< HEAD
     axis_key: ClassVar[str] = "p"
 
     def create_event_kwargs(cls, val: Position) -> dict:
         """Convert a value from the iterator to kwargs for an MDAEvent."""
         return {"x_pos": val.x, "y_pos": val.y}
 
-    def __repr_args__(self) -> Iterable[Tuple[str | None, Any]]:
-=======
     def __repr_args__(self) -> Iterable[tuple[str | None, Any]]:
->>>>>>> fec18af4
         for item in super().__repr_args__():
             if item[0] == "selected_wells":
                 # improve repr for selected_wells
