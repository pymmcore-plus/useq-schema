--- conflicted
+++ resolved
@@ -1,10 +1,6 @@
 from collections.abc import Iterator, Sequence
 from datetime import timedelta
-<<<<<<< HEAD
-from typing import Any, Iterator, Sequence, Union
-=======
-from typing import Annotated, Union
->>>>>>> fec18af4
+from typing import Annotated, Any, Union
 
 from pydantic import BeforeValidator, Field, PlainSerializer
 
