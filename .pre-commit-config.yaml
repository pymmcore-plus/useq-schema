ci:
  autoupdate_schedule: monthly
  autofix_commit_msg: "style(pre-commit.ci): auto fixes [...]"
  autoupdate_commit_msg: "ci(pre-commit.ci): autoupdate"

default_install_hook_types: [pre-commit, commit-msg]

repos:
  - repo: https://github.com/compilerla/conventional-pre-commit
    rev: v2.1.1
    hooks:
      - id: conventional-pre-commit
        stages: [commit-msg]

  - repo: https://github.com/pre-commit/pre-commit-hooks
    rev: v4.4.0
    hooks:
      - id: check-docstring-first
      - id: end-of-file-fixer
      - id: trailing-whitespace
<<<<<<< HEAD
      - id: pretty-format-json
        args: ["--autofix"]
  - repo: https://github.com/myint/autoflake
    rev: v1.4
    hooks:
      - id: autoflake
        args: ["--in-place", "--remove-all-unused-imports"]
  - repo: https://github.com/PyCQA/isort
    rev: 5.10.1
    hooks:
      - id: isort
  - repo: https://github.com/asottile/pyupgrade
    rev: v2.32.1
=======

  - repo: https://github.com/charliermarsh/ruff-pre-commit
    rev: v0.0.226
>>>>>>> 15aabfbf
    hooks:
      - id: ruff
        args: [--fix]

  - repo: https://github.com/psf/black
    rev: 22.12.0
    hooks:
      - id: black

  - repo: https://github.com/abravalheri/validate-pyproject
    rev: v0.11
    hooks:
      - id: validate-pyproject

  - repo: https://github.com/pre-commit/mirrors-mypy
    rev: v0.991
    hooks:
      - id: mypy
        additional_dependencies:
          - types-PyYAML
          - pydantic
        files: "^src/"<|MERGE_RESOLUTION|>--- conflicted
+++ resolved
@@ -18,25 +18,11 @@
       - id: check-docstring-first
       - id: end-of-file-fixer
       - id: trailing-whitespace
-<<<<<<< HEAD
       - id: pretty-format-json
         args: ["--autofix"]
-  - repo: https://github.com/myint/autoflake
-    rev: v1.4
-    hooks:
-      - id: autoflake
-        args: ["--in-place", "--remove-all-unused-imports"]
-  - repo: https://github.com/PyCQA/isort
-    rev: 5.10.1
-    hooks:
-      - id: isort
-  - repo: https://github.com/asottile/pyupgrade
-    rev: v2.32.1
-=======
 
   - repo: https://github.com/charliermarsh/ruff-pre-commit
     rev: v0.0.226
->>>>>>> 15aabfbf
     hooks:
       - id: ruff
         args: [--fix]
