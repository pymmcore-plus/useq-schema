--- conflicted
+++ resolved
@@ -31,17 +31,10 @@
   - repo: local
     hooks:
       - id: pyright
-<<<<<<< HEAD
-=======
         stages: [manual]
->>>>>>> 66171065
         name: pyright
         language: system
         types_or: [python, pyi]
         require_serial: true
-<<<<<<< HEAD
-        files: "v2"
-=======
         files: "src"
->>>>>>> 66171065
         entry: uv run pyright