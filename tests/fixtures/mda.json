--- conflicted
+++ resolved
@@ -17,14 +17,9 @@
       "z": 50.0,
       "name": "test_name",
       "sequence": {
-<<<<<<< HEAD
         "axis_order": "tpgcz",
-        "channels": [],
-=======
         "metadata": {},
-        "axis_order": "tpgcz",
         "stage_positions": [],
->>>>>>> 13682332
         "grid_plan": {
           "overlap": [
             0.0,
