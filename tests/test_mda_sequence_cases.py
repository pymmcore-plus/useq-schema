--- conflicted
+++ resolved
@@ -811,11 +811,7 @@
 
 def ensure_af(
     expected_indices: Sequence[int] | None = None, expected_z: float | None = None
-<<<<<<< HEAD
-) -> Callable[[useq.MDASequence], str | None]:
-=======
 ) -> Callable[[MDASequence], str | None]:
->>>>>>> d3df2b74
     """Test things about autofocus events.
 
     Parameters
@@ -827,11 +823,7 @@
     """
     exp = list(expected_indices) if expected_indices else []
 
-<<<<<<< HEAD
-    def _pred(seq: useq.MDASequence) -> str | None:
-=======
     def _pred(seq: MDASequence) -> str | None:
->>>>>>> d3df2b74
         errors: list[str] = []
         if exp:
             actual_indices = [
@@ -1032,17 +1024,10 @@
 
 def ensure_shutter_behavior(
     expected_indices: Sequence[int] | bool | None = None,
-<<<<<<< HEAD
-) -> Callable[[useq.MDASequence], str | None]:
-    """Test keep_shutter_open behavior."""
-
-    def _pred(seq: useq.MDASequence) -> str | None:
-=======
 ) -> Callable[[MDASequence], str | None]:
     """Test keep_shutter_open behavior."""
 
     def _pred(seq: MDASequence) -> str | None:
->>>>>>> d3df2b74
         events = list(seq)
         errors: list[str] = []
 
@@ -1085,19 +1070,11 @@
     # whenever z is the first index (since there are only 2 z planes)
     MDATestCase(
         name="keep_shutter_open_across_z_order_tcz",
-<<<<<<< HEAD
-        seq=useq.MDASequence(
-            axis_order=tuple("tcz"),
-            channels=["DAPI", "FITC"],
-            time_plan=useq.TIntervalLoops(loops=2, interval=0),
-            z_plan=useq.ZRangeAround(range=1, step=1),
-=======
         seq=MDASequence(
             axis_order=tuple("tcz"),
             channels=["DAPI", "FITC"],
             time_plan=TIntervalLoops(loops=2, interval=0),
             z_plan=ZRangeAround(range=1, step=1),
->>>>>>> d3df2b74
             keep_shutter_open_across="z",
         ),
         predicate=ensure_shutter_behavior(expected_indices=[0, 2, 4, 6]),
@@ -1105,19 +1082,11 @@
     # with c as the last axis, the shutter will never be left open
     MDATestCase(
         name="keep_shutter_open_across_z_order_tzc",
-<<<<<<< HEAD
-        seq=useq.MDASequence(
-            axis_order=tuple("tzc"),
-            channels=["DAPI", "FITC"],
-            time_plan=useq.TIntervalLoops(loops=2, interval=0),
-            z_plan=useq.ZRangeAround(range=1, step=1),
-=======
         seq=MDASequence(
             axis_order=tuple("tzc"),
             channels=["DAPI", "FITC"],
             time_plan=TIntervalLoops(loops=2, interval=0),
             z_plan=ZRangeAround(range=1, step=1),
->>>>>>> d3df2b74
             keep_shutter_open_across="z",
         ),
         predicate=ensure_shutter_behavior(expected_indices=[]),
@@ -1125,19 +1094,11 @@
     # because t is changing faster than z, the shutter will never be left open
     MDATestCase(
         name="keep_shutter_open_across_z_order_czt",
-<<<<<<< HEAD
-        seq=useq.MDASequence(
-            axis_order=tuple("czt"),
-            channels=["DAPI", "FITC"],
-            time_plan=useq.TIntervalLoops(loops=2, interval=0),
-            z_plan=useq.ZRangeAround(range=1, step=1),
-=======
         seq=MDASequence(
             axis_order=tuple("czt"),
             channels=["DAPI", "FITC"],
             time_plan=TIntervalLoops(loops=2, interval=0),
             z_plan=ZRangeAround(range=1, step=1),
->>>>>>> d3df2b74
             keep_shutter_open_across="z",
         ),
         predicate=ensure_shutter_behavior(expected_indices=[]),
@@ -1146,19 +1107,11 @@
     # it will be left open except when it's the last t and last z
     MDATestCase(
         name="keep_shutter_open_across_zt_order_czt",
-<<<<<<< HEAD
-        seq=useq.MDASequence(
-            axis_order=tuple("czt"),
-            channels=["DAPI", "FITC"],
-            time_plan=useq.TIntervalLoops(loops=2, interval=0),
-            z_plan=useq.ZRangeAround(range=1, step=1),
-=======
         seq=MDASequence(
             axis_order=tuple("czt"),
             channels=["DAPI", "FITC"],
             time_plan=TIntervalLoops(loops=2, interval=0),
             z_plan=ZRangeAround(range=1, step=1),
->>>>>>> d3df2b74
             keep_shutter_open_across=("z", "t"),
         ),
         # for event in seq:
@@ -1170,23 +1123,12 @@
     # on a subsequence shutter will be open across the grid for each position
     MDATestCase(
         name="keep_shutter_open_across_g_order_pgc_with_subseq",
-<<<<<<< HEAD
-        seq=useq.MDASequence(
+        seq=MDASequence(
             axis_order=tuple("pgc"),
             channels=["DAPI", "FITC"],
             stage_positions=[
-                useq.Position(
-                    sequence=useq.MDASequence(
-                        grid_plan=useq.GridRelative(rows=2, columns=2)
-                    )
-=======
-        seq=MDASequence(
-            axis_order=tuple("pgc"),
-            channels=["DAPI", "FITC"],
-            stage_positions=[
                 Position(
                     sequence=MDASequence(grid_plan=GridRowsColumns(rows=2, columns=2))
->>>>>>> d3df2b74
                 )
             ],
             keep_shutter_open_across="g",
@@ -1198,12 +1140,6 @@
 ]
 
 # ##############################################################################
-<<<<<<< HEAD
-# Combined Test Cases
-# ##############################################################################
-
-CASES: list[MDATestCase] = GRID_SUBSEQ_CASES + AF_CASES + KEEP_SHUTTER_CASES
-=======
 # Reset Event Timer Test Cases
 # ##############################################################################
 
@@ -1252,7 +1188,6 @@
 CASES: list[MDATestCase] = (
     GRID_SUBSEQ_CASES + AF_CASES + KEEP_SHUTTER_CASES + RESET_EVENT_TIMER_CASES
 )
->>>>>>> d3df2b74
 
 # assert that all test cases are unique
 case_names = [case.name for case in CASES]
