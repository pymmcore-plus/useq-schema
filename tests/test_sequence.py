--- conflicted
+++ resolved
@@ -19,10 +19,6 @@
 )
 from useq._actions import CustomAction, HardwareAutofocus
 from useq._mda_event import SLMImage
-<<<<<<< HEAD
-from useq.v1._position import RelativePosition
-=======
->>>>>>> 66171065
 
 _T = list[tuple[Any, Sequence[float]]]
 
