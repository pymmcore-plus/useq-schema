--- conflicted
+++ resolved
@@ -23,11 +23,7 @@
     ZRangeAround,
     ZRelativePositions,
 )
-<<<<<<< HEAD
-from useq._tile import Coordinate, OrderMode, RelativeTo, TilePosition
-=======
-from useq._tile import Coordinate, RelativeTo
->>>>>>> 61a2333b
+from useq._tile import Coordinate, OrderMode, RelativeTo
 
 _T = List[Tuple[Any, Sequence[float]]]
 
@@ -81,7 +77,6 @@
 g_as_dict = [
     (
         {"overlap": 10.0, "rows": 1, "cols": 2, "relative_to": "center"},
-<<<<<<< HEAD
         [(10.0, 10.0), OrderMode.snake_row_wise, 1, 2, RelativeTo.center],
     ),
     (
@@ -119,80 +114,6 @@
 g_inputs = g_as_class + g_as_dict
 
 
-=======
-        [(10.0, 10.0), True, 1, 2, RelativeTo.center],
-    ),
-    (
-        {
-            "overlap": (10.0, 8.0),
-            "snake_order": False,
-            "rows": 1,
-            "cols": 2,
-            "relative_to": "center",
-        },
-        [(10.0, 8.0), False, 1, 2, RelativeTo.center],
-    ),
-    (
-        {"overlap": 10.0, "rows": 1, "cols": 2, "relative_to": "top_left"},
-        [(10.0, 10.0), True, 1, 2, RelativeTo.top_left],
-    ),
-    (
-        {
-            "overlap": (10.0, 8.0),
-            "snake_order": False,
-            "rows": 1,
-            "cols": 2,
-            "relative_to": "top_left",
-        },
-        [(10.0, 8.0), False, 1, 2, RelativeTo.top_left],
-    ),
-    (
-        {"overlap": 10.0, "corner1": {"x": 0, "y": 0}, "corner2": {"x": 2, "y": 2}},
-        [(10.0, 10.0), True, Coordinate(x=0, y=0), Coordinate(x=2, y=2)],
-    ),
-    (
-        {
-            "overlap": (10.0, 8.0),
-            "snake_order": False,
-            "corner1": {"x": 0, "y": 0},
-            "corner2": {"x": 2, "y": 2},
-        },
-        [(10.0, 8.0), False, Coordinate(x=0, y=0), Coordinate(x=2, y=2)],
-    ),
-    ({}, [(0.0, 0.0), True]),
-]
-
-g_as_class = [
-    (
-        TileRelative(overlap=10.0, rows=1, cols=2, relative_to="center"),
-        [(10.0, 10.0), True, 1, 2, RelativeTo.center],
-    ),
-    (
-        TileRelative(
-            overlap=(10.0, 8.0),
-            snake_order=False,
-            rows=1,
-            cols=2,
-            relative_to="center",
-        ),
-        [(10.0, 8.0), False, 1, 2, RelativeTo.center],
-    ),
-    (
-        TileFromCorners(overlap=10.0, corner1=(0, 0), corner2=(2, 2)),
-        [(10.0, 10.0), True, Coordinate(x=0, y=0), Coordinate(x=2, y=2)],
-    ),
-    (
-        TileFromCorners(
-            overlap=(10.0, 8.0), snake_order=False, corner1=(0, 0), corner2=(2, 2)
-        ),
-        [(10.0, 8.0), False, Coordinate(x=0, y=0), Coordinate(x=2, y=2)],
-    ),
-    (NoTile(), [(0.0, 0.0), True]),
-]
-g_inputs = g_as_class + g_as_dict
-
-
->>>>>>> 61a2333b
 all_orders = ["".join(i) for i in itertools.permutations("tpgcz")]
 
 c_inputs = [
@@ -223,16 +144,10 @@
 
 
 @pytest.mark.parametrize("tileplan, tileexpectation", g_inputs)
-<<<<<<< HEAD
 def test_g_plan(tileplan: Any, tileexpectation: Sequence[Any]) -> None:
     assert [
         i[1] for i in list(MDASequence(tile_plan=tileplan).tile_plan)
     ] == tileexpectation
-=======
-def test_tile_plan(tileplan: Any, tileexpectation: Sequence[Any]) -> None:
-    result = [i[1] for i in list(MDASequence(tile_plan=tileplan).tile_plan)]
-    assert result == tileexpectation
->>>>>>> 61a2333b
 
 
 @pytest.mark.parametrize("tplan, texpectation", t_inputs)
@@ -288,14 +203,8 @@
 @pytest.mark.parametrize("tplan, texpectation", t_as_dict[1:3])
 @pytest.mark.parametrize("zplan, zexpectation", z_as_dict[:2])
 @pytest.mark.parametrize("channel, cexpectation", c_inputs[:3])
-<<<<<<< HEAD
-@pytest.mark.parametrize("position, pexpectation", p_inputs[:4])
-@pytest.mark.parametrize("tileplan, tileexpectation", g_inputs)
-@pytest.mark.parametrize("order", ["tpgcz", "tpgzc", "pgtzc", "pgtcz", "pgtc", "zc"])
-=======
 @pytest.mark.parametrize("positions, pexpectation", p_inputs[:3])
 @pytest.mark.parametrize("grid, gexpectation", g_as_class[1:3])
->>>>>>> 61a2333b
 def test_combinations(
     tplan: Any,
     texpectation: Sequence[float],
@@ -305,27 +214,16 @@
     cexpectation: Sequence[str],
     positions: Any,
     pexpectation: Sequence[float],
-<<<<<<< HEAD
-    tileplan: Any,
-    tileexpectation: TilePosition,
-=======
     grid: Any,
     gexpectation: list,
->>>>>>> 61a2333b
 ) -> None:
 
     mda = MDASequence(
         time_plan=tplan,
         z_plan=zplan,
         channels=[channel],
-<<<<<<< HEAD
-        stage_positions=[position],
-        tile_plan=tileplan,
-        axis_order=order,
-=======
         stage_positions=positions,
         tile_plan=grid,
->>>>>>> 61a2333b
     )
 
     assert list(mda.z_plan) == zexpectation
@@ -335,12 +233,6 @@
     assert (position.x, position.y, position.z) == pexpectation
     assert [i[1] for i in list(mda.tile_plan)] == gexpectation
 
-<<<<<<< HEAD
-    assert [i[1] for i in list(mda.tile_plan)] == tileexpectation
-
-    assert list(mda)
-=======
->>>>>>> 61a2333b
     assert mda.to_pycromanager()
 
 
