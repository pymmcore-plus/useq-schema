--- conflicted
+++ resolved
@@ -35,15 +35,10 @@
         return hash(self.uid)
 
     @validator("z_plan", pre=True)
-<<<<<<< HEAD
-    def validate_zplan(cls, v):  # type: ignore
-        return v or NoZ()
-=======
     def validate_zplan(cls, v: Any) -> Union[dict, NoZ]:
         if not v:
             return NoZ()
         return v
->>>>>>> 5002f67f
 
     @validator("time_plan", pre=True)
     def validate_time_plan(cls, v: Any) -> Union[dict, NoT]:
